--- conflicted
+++ resolved
@@ -116,16 +116,12 @@
         do
             if doesNotExist modulePath then
                 traceFAKE "npm module %s not found installing in %s" npmId modulePath
-<<<<<<< HEAD
-                Node.Exec [npm; "install"; npmId; "--prefix"; "./build/tools" ]
-        member this.Path = binPath
-=======
                 if (isMono) then
                     execProcess "npm" ["install"; npmId; "--prefix"; "./build/tools" ]
                 else 
-                    Node.Exec [npm; "install"; npmId; "--prefix"; "./build/tools" ]
+                Node.Exec [npm; "install"; npmId; "--prefix"; "./build/tools" ]
+        member this.Path = binPath
 
->>>>>>> 45749a97
         member this.Exec arguments =
                 traceFAKE "calling %s" binPath
                 if (isMono) then
