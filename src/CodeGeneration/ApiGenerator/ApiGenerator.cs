﻿using System;
using System.Collections.Generic;
using System.Globalization;
using System.IO;
using System.Linq;
using ApiGenerator.Domain;
using Newtonsoft.Json.Linq;
using RazorLight;
using ShellProgressBar;

namespace ApiGenerator
{
	public class ApiGenerator
	{
		private static readonly RazorLightEngine Razor = new RazorLightEngineBuilder()
			.UseMemoryCachingProvider()
			.Build();

		public static List<string> Warnings { get; private set; }

		private static string[] IgnoredApis { get; } =
		{
			// these API's are not ready for primetime yet
			"xpack.ml.delete_filter.json",
			"xpack.ml.get_filters.json",
			"xpack.ml.put_filter.json",
			"rank_eval.json",

			// these API's are new and need to be mapped
			"xpack.ml.delete_forecast.json",
			"xpack.ml.find_file_structure.json",
<<<<<<< HEAD
			"update_by_query_rethrottle.json",
=======
			"delete_by_query_rethrottle.json",
>>>>>>> e25e71e2

			"xpack.ml.update_filter.json",
			"xpack.security.delete_privileges.json",
			"xpack.security.get_privileges.json",
			"xpack.security.get_user_privileges.json",
			"xpack.security.get_index_privileges.json",
			"xpack.security.has_privileges.json",
			"xpack.security.put_privilege.json",
			"xpack.security.put_privileges.json",
		};

		public static void Generate(string downloadBranch, params string[] folders)
		{
			Warnings = new List<string>();
			var spec = CreateRestApiSpecModel(downloadBranch, folders);
			var actions = new Dictionary<Action<RestApiSpec>, string>
			{
				{ GenerateClientInterface, "Client interface" },
				{ GenerateRequestParameters, "Request parameters" },
				{ GenerateDescriptors, "Descriptors" },
				{ GenerateRequests, "Requests" },
				{ GenerateEnums, "Enums" },
				{ GenerateRawClient, "Lowlevel client" },
				{ GenerateRawDispatch, "Dispatch" },
			};

			using (var pbar = new ProgressBar(actions.Count, "Generating code", new ProgressBarOptions { BackgroundColor = ConsoleColor.DarkGray }))
			{
				foreach (var kv in actions)
				{
					pbar.Message = "Generating " + kv.Value;
					kv.Key(spec);
					pbar.Tick("Generated " + kv.Value);
				}
			}

			if (Warnings.Count == 0) return;

			Console.ForegroundColor = ConsoleColor.Yellow;
			foreach (var warning in Warnings.Distinct().OrderBy(w => w))
				Console.WriteLine(warning);
			Console.ResetColor();
		}

		private static RestApiSpec CreateRestApiSpecModel(string downloadBranch, string[] folders)
		{
			var directories = Directory.GetDirectories(CodeConfiguration.RestSpecificationFolder, "*", SearchOption.AllDirectories)
				.Where(f => folders == null || folders.Length == 0 || folders.Contains(new DirectoryInfo(f).Name))
				.ToList();

			var endpoints = new Dictionary<string, ApiEndpoint>();
			using (var pbar = new ProgressBar(directories.Count, $"Listing {directories.Count} directories",
				new ProgressBarOptions { BackgroundColor = ConsoleColor.DarkGray }))
			{
				var folderFiles = directories.Select(dir =>
					Directory.GetFiles(dir)
						.Where(f => f.EndsWith(".json") && !IgnoredApis.Contains(new FileInfo(f).Name))
						.ToList()
				);
				var commonFile = Path.Combine(CodeConfiguration.RestSpecificationFolder, "Core", "_common.json");
				if (!File.Exists(commonFile)) throw new Exception($"Expected to find {commonFile}");

				RestApiSpec.CommonApiQueryParameters = CreateCommonApiQueryParameters(commonFile);

				foreach (var jsonFiles in folderFiles)
				{
					using (var fileProgress = pbar.Spawn(jsonFiles.Count, $"Listing {jsonFiles.Count} files",
						new ProgressBarOptions { ProgressCharacter = '─', BackgroundColor = ConsoleColor.DarkGray }))
					{
						foreach (var file in jsonFiles)
						{
							if (file.EndsWith("_common.json")) continue;
							else if (file.EndsWith(".obsolete.json")) continue;
							else if (file.EndsWith(".patch.json")) continue;
							else if (file.EndsWith(".replace.json")) continue;
							else
							{
								var endpoint = CreateApiEndpoint(file);
								endpoints.Add(endpoint.Key, endpoint.Value);
							}

							fileProgress.Tick();
						}
					}
					pbar.Tick();
				}
			}

			return new RestApiSpec { Endpoints = endpoints, Commit = downloadBranch };
		}

		public static string PascalCase(string s)
		{
			var textInfo = new CultureInfo("en-US").TextInfo;
			return textInfo.ToTitleCase(s.ToLowerInvariant()).Replace("_", string.Empty).Replace(".", string.Empty);
		}

		private static KeyValuePair<string, ApiEndpoint> CreateApiEndpoint(string jsonFile)
		{
			var replaceFile = Path.Combine(Path.GetDirectoryName(jsonFile), Path.GetFileNameWithoutExtension(jsonFile)) + ".replace.json";
			if (File.Exists(replaceFile))
			{
				var replaceSpec = JObject.Parse(File.ReadAllText(replaceFile));
				var endpointReplaced = replaceSpec.ToObject<Dictionary<string, ApiEndpoint>>().First();
				endpointReplaced.Value.RestSpecName = endpointReplaced.Key;
				endpointReplaced.Value.CsharpMethodName = CreateMethodName(endpointReplaced.Key);
				return endpointReplaced;
			}

			var officialJsonSpec = JObject.Parse(File.ReadAllText(jsonFile));
			PatchOfficialSpec(officialJsonSpec, jsonFile);
			var endpoint = officialJsonSpec.ToObject<Dictionary<string, ApiEndpoint>>().First();
			endpoint.Value.RestSpecName = endpoint.Key;
			endpoint.Value.CsharpMethodName = CreateMethodName(endpoint.Key);
			return endpoint;
		}

		private static void PatchOfficialSpec(JObject original, string jsonFile)
		{
			var directory = Path.GetDirectoryName(jsonFile);
			var patchFile = Path.Combine(directory, Path.GetFileNameWithoutExtension(jsonFile)) + ".patch.json";
			if (!File.Exists(patchFile)) return;

			var patchedJson = JObject.Parse(File.ReadAllText(patchFile));

			var pathsOverride = patchedJson.SelectToken("*.url.paths");

			original.Merge(patchedJson, new JsonMergeSettings
			{
				MergeArrayHandling = MergeArrayHandling.Union
			});

			if (pathsOverride != null) original.SelectToken("*.url.paths").Replace(pathsOverride);
		}

		private static Dictionary<string, ApiQueryParameters> CreateCommonApiQueryParameters(string jsonFile)
		{
			var json = File.ReadAllText(jsonFile);
			var jobject = JObject.Parse(json);
			var commonParameters = jobject.Property("params").Value.ToObject<Dictionary<string, ApiQueryParameters>>();
			return ApiQueryParametersPatcher.Patch(null, commonParameters, null, false);
		}

		private static string CreateMethodName(string apiEndpointKey) => PascalCase(apiEndpointKey);

		private static string DoRazor(string name, string template, RestApiSpec model) =>
			Razor.CompileRenderAsync(name, template, model).GetAwaiter().GetResult();

		private static void GenerateClientInterface(RestApiSpec model)
		{
			var targetFile = CodeConfiguration.EsNetFolder + @"IElasticLowLevelClient.Generated.cs";
			var source = DoRazor(nameof(GenerateClientInterface),
				File.ReadAllText(CodeConfiguration.ViewFolder + @"IElasticLowLevelClient.Generated.cshtml"), model);
			File.WriteAllText(targetFile, source);
		}

		private static void GenerateRawDispatch(RestApiSpec model)
		{
			var targetFile = CodeConfiguration.NestFolder + @"_Generated/_LowLevelDispatch.generated.cs";
			var source = DoRazor(nameof(GenerateRawDispatch), File.ReadAllText(CodeConfiguration.ViewFolder + @"_LowLevelDispatch.Generated.cshtml"),
				model);
			File.WriteAllText(targetFile, source);
		}

		private static void GenerateRawClient(RestApiSpec model)
		{
			var targetFile = CodeConfiguration.EsNetFolder + @"ElasticLowLevelClient.Generated.cs";
			var source = DoRazor(nameof(GenerateRawClient),
				File.ReadAllText(CodeConfiguration.ViewFolder + @"ElasticLowLevelClient.Generated.cshtml"), model);
			File.WriteAllText(targetFile, source);
		}

		private static void GenerateDescriptors(RestApiSpec model)
		{
			var targetFile = CodeConfiguration.NestFolder + @"_Generated\_Descriptors.generated.cs";
			var source = DoRazor(nameof(GenerateDescriptors), File.ReadAllText(CodeConfiguration.ViewFolder + @"_Descriptors.Generated.cshtml"),
				model);
			File.WriteAllText(targetFile, source);
		}

		private static void GenerateRequests(RestApiSpec model)
		{
			var targetFile = CodeConfiguration.NestFolder + @"_Generated\_Requests.generated.cs";
			var source = DoRazor(nameof(GenerateRequests), File.ReadAllText(CodeConfiguration.ViewFolder + @"_Requests.Generated.cshtml"), model);
			File.WriteAllText(targetFile, source);
		}

		private static void GenerateRequestParameters(RestApiSpec model)
		{
			var targetFile = CodeConfiguration.EsNetFolder + @"Domain\RequestParameters\RequestParameters.Generated.cs";
			var source = DoRazor(nameof(GenerateRequestParameters),
				File.ReadAllText(CodeConfiguration.ViewFolder + @"RequestParameters.Generated.cshtml"), model);
			File.WriteAllText(targetFile, source);
		}

		private static void GenerateEnums(RestApiSpec model)
		{
			var targetFile = CodeConfiguration.EsNetFolder + @"Domain\Enums.Generated.cs";
			var source = DoRazor(nameof(GenerateEnums), File.ReadAllText(CodeConfiguration.ViewFolder + @"Enums.Generated.cshtml"), model);
			File.WriteAllText(targetFile, source);
		}
	}
}<|MERGE_RESOLUTION|>--- conflicted
+++ resolved
@@ -29,11 +29,6 @@
 			// these API's are new and need to be mapped
 			"xpack.ml.delete_forecast.json",
 			"xpack.ml.find_file_structure.json",
-<<<<<<< HEAD
-			"update_by_query_rethrottle.json",
-=======
-			"delete_by_query_rethrottle.json",
->>>>>>> e25e71e2
 
 			"xpack.ml.update_filter.json",
 			"xpack.security.delete_privileges.json",
