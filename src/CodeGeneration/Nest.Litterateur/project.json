{
  "version": "1.0.0-*",
  "compilationOptions": {
    "warningsAsErrors": false,
    "emitEntryPoint": true
  },
  "dependencies": {

  },
  "commands": {
    "Nest.Litterateur": "Nest.Litterateur"
  },
  "configurations": {
    "Debug": {
      "compilationOptions": {
        "define": [ "DEBUG", "TRACE" ]
      }
    },
    "Release": {
      "compilationOptions": {
        "define": [ "RELEASE", "TRACE" ],
        "optimize": true
      }
    }
  },
<<<<<<< HEAD
  "frameworks": {
    "net45": {
      "frameworkAssemblies": {
        "System.Runtime": "",
        "System.Runtime.Serialization": "",
        "System.Text.Encoding": "",
        "System.Threading.Tasks": ""
      },
      "dependencies": {
        "Microsoft.CodeAnalysis": "1.1.1",
        "Microsoft.CSharp": "4.0.1-beta-23409"
      }
    },
    "dotnet5.1": {
      "compilationOptions": { "define": [ "DOTNETCORE" ] },
      "dependencies": {
        "Microsoft.CodeAnalysis": "1.1.1",
        "Microsoft.CSharp": "4.0.1-beta-23409",
        "System.Collections": "4.0.11-beta-23225",
        "System.Collections.Concurrent": "4.0.10-beta-23109",
        "System.Collections.Specialized": "4.0.0-beta-23109",
        "System.ComponentModel.TypeConverter": "4.0.0-beta-23109",
        "System.Dynamic.Runtime": "4.0.11-beta-23225",
        "System.IO.Compression": "4.0.0-beta-23109",
        "System.IO.FileSystem": "4.0.0-beta-23109",
        "System.Linq": "4.0.0-beta-23109",
        "System.Linq.Expressions": "4.0.10-beta-23109",
        "System.Net.Http": "4.0.1-beta-23225",
        "System.Reflection": "4.1.0-beta-23225",
        "System.Reflection.Extensions": "4.0.0-beta-23109",
        "System.Reflection.Metadata": "1.1.0-alpha-00009",
        "System.Reflection.Primitives": "4.0.0-beta-23109",
        "System.Reflection.TypeExtensions": "4.0.0-beta-23109",
        "System.Runtime": "4.0.21-beta-23225",
        "System.Runtime.Serialization.Primitives": "4.0.10-beta-23109",
        "System.Security.Cryptography.Encoding": "4.0.0-beta-23225",
        "System.Security.Cryptography.X509Certificates": "4.0.0-beta-23225",
        "System.Text.RegularExpressions": "4.0.10-beta-23109"
      }
=======
    "frameworks": {
        "dnx451": {
            "frameworkAssemblies": {
                "System.Runtime": "",
                "System.Runtime.Serialization": "",
                "System.Threading.Tasks": "",
                "System.Text.Encoding": ""
            },
            "dependencies": {
                "Microsoft.CSharp": "4.0.1-beta-23409",
                "Microsoft.CodeAnalysis": "1.1.1"
            }
        },
        "dotnet5.1": {
            "compilationOptions": { "define": [ "DOTNETCORE" ] },
            "dependencies": {
                "System.Runtime": "4.0.21-beta-23225",
                "System.Collections": "4.0.11-beta-23225",
                "System.Reflection": "4.1.0-beta-23225",
                "System.Collections.Specialized": "4.0.0-beta-23109",
                "System.Linq": "4.0.0-beta-23109",
                "System.IO.FileSystem": "4.0.0-beta-23109",
                "System.IO.Compression": "4.0.0-beta-23109",
                "System.Runtime.Serialization.Primitives": "4.0.10-beta-23109",
                "System.Text.RegularExpressions": "4.0.10-beta-23109",
                "System.Collections.Concurrent": "4.0.10-beta-23109",
                "System.Reflection.Extensions": "4.0.0-beta-23109",
                "System.Reflection.TypeExtensions": "4.0.0-beta-23109",
                "System.Reflection.Metadata": "1.1.0-alpha-00009",
                "System.Reflection.Primitives": "4.0.0-beta-23109",
                "System.Linq.Expressions": "4.0.10-beta-23109",
                "System.Dynamic.Runtime": "4.0.11-beta-23225",
                "Microsoft.CSharp": "4.0.1-beta-23409",
                "Microsoft.CodeAnalysis": "1.1.1",
                "System.Security.Cryptography.Encoding": "4.0.0-beta-23225",
                "System.Security.Cryptography.X509Certificates": "4.0.0-beta-23225",
                "System.ComponentModel.TypeConverter": "4.0.0-beta-23109",
                "System.Net.Http": "4.0.1-beta-23225"
            }
        }
>>>>>>> a6be9cab
    }
  }
}<|MERGE_RESOLUTION|>--- conflicted
+++ resolved
@@ -23,47 +23,6 @@
       }
     }
   },
-<<<<<<< HEAD
-  "frameworks": {
-    "net45": {
-      "frameworkAssemblies": {
-        "System.Runtime": "",
-        "System.Runtime.Serialization": "",
-        "System.Text.Encoding": "",
-        "System.Threading.Tasks": ""
-      },
-      "dependencies": {
-        "Microsoft.CodeAnalysis": "1.1.1",
-        "Microsoft.CSharp": "4.0.1-beta-23409"
-      }
-    },
-    "dotnet5.1": {
-      "compilationOptions": { "define": [ "DOTNETCORE" ] },
-      "dependencies": {
-        "Microsoft.CodeAnalysis": "1.1.1",
-        "Microsoft.CSharp": "4.0.1-beta-23409",
-        "System.Collections": "4.0.11-beta-23225",
-        "System.Collections.Concurrent": "4.0.10-beta-23109",
-        "System.Collections.Specialized": "4.0.0-beta-23109",
-        "System.ComponentModel.TypeConverter": "4.0.0-beta-23109",
-        "System.Dynamic.Runtime": "4.0.11-beta-23225",
-        "System.IO.Compression": "4.0.0-beta-23109",
-        "System.IO.FileSystem": "4.0.0-beta-23109",
-        "System.Linq": "4.0.0-beta-23109",
-        "System.Linq.Expressions": "4.0.10-beta-23109",
-        "System.Net.Http": "4.0.1-beta-23225",
-        "System.Reflection": "4.1.0-beta-23225",
-        "System.Reflection.Extensions": "4.0.0-beta-23109",
-        "System.Reflection.Metadata": "1.1.0-alpha-00009",
-        "System.Reflection.Primitives": "4.0.0-beta-23109",
-        "System.Reflection.TypeExtensions": "4.0.0-beta-23109",
-        "System.Runtime": "4.0.21-beta-23225",
-        "System.Runtime.Serialization.Primitives": "4.0.10-beta-23109",
-        "System.Security.Cryptography.Encoding": "4.0.0-beta-23225",
-        "System.Security.Cryptography.X509Certificates": "4.0.0-beta-23225",
-        "System.Text.RegularExpressions": "4.0.10-beta-23109"
-      }
-=======
     "frameworks": {
         "dnx451": {
             "frameworkAssemblies": {
@@ -104,7 +63,5 @@
                 "System.Net.Http": "4.0.1-beta-23225"
             }
         }
->>>>>>> a6be9cab
     }
-  }
 }