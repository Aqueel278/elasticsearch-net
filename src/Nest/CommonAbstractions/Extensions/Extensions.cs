--- conflicted
+++ resolved
@@ -1,404 +1,202 @@
-<<<<<<< HEAD
-using System;
-using System.Collections.Generic;
-using System.Globalization;
-using System.Linq;
-using System.Reflection;
-using System.Runtime.Serialization;
-using System.Text;
-using Elasticsearch.Net;
-using Newtonsoft.Json;
-using Newtonsoft.Json.Converters;
-using Newtonsoft.Json.Linq;
-
-namespace Nest
-{
-	internal static class Extensions
-	{
-		internal static TReturn InvokeOrDefault<T, TReturn>(this Func<T, TReturn> func, T @default)
-			where T: class, TReturn where TReturn: class =>
-			func?.Invoke(@default) ?? @default;
-		
-		internal static TReturn InvokeOrDefault<T1, T2, TReturn>(this Func<T1, T2, TReturn> func, T1 @default, T2 param2)
-			where T1: class, TReturn where TReturn: class =>
-			func?.Invoke(@default, param2) ?? @default;
-		
-		internal static QueryContainer InvokeQuery<T>(
-			this Func<QueryContainerDescriptor<T>, QueryContainer> f,
-			QueryContainerDescriptor<T> container)
-			where T : class
-		{
-			var c = f.Invoke(container);
-			//if query is not conditionless or is verbatim: return a container that holds the query
-			if (c != null && (!c.IsConditionless || c.IsVerbatim))
-				return c;
-
-			//query is conditionless but the container is marked as strict, throw exception
-			if (c != null && c.IsStrict) 
-				throw new ArgumentException("Query is conditionless but strict is turned on"); 
-
-			//query is conditionless return an empty container that can later be rewritten
-			return null;
-		}
-
-		internal static string GetStringValue(this Enum enumValue)
-		{
-			var knownEnum = KnownEnums.Resolve(enumValue);
-			if (knownEnum != KnownEnums.UnknownEnum) return knownEnum;
-
-			var type = enumValue.GetType();
-			var info = type.GetField(enumValue.ToString());
-			var da = info.GetCustomAttribute<EnumMemberAttribute>();
-
-			return da != null ? da.Value : Enum.GetName(enumValue.GetType(), enumValue);
-		}
-		
-		internal static readonly JsonConverter dateConverter = new IsoDateTimeConverter { Culture = CultureInfo.InvariantCulture };
-		internal static readonly JsonSerializer serializer = new JsonSerializer();
-		internal static string ToJsonNetString(this DateTime date)
-		{
-			using (var writer = new JTokenWriter())
-			{
-				dateConverter.WriteJson(writer, date, new JsonSerializer());
-				return writer.Token.ToString();
-			}
-		}
-
-		internal static IEnumerable<T> DistinctBy<T, TKey>(this IEnumerable<T> items, Func<T, TKey> property)
-		{
-			return items.GroupBy(property).Select(x => x.First());
-		}
-
-		internal static Dictionary<string, object> _enumCache = new Dictionary<string, object>();
-		internal static T? ToEnum<T>(this string str) where T : struct
-		{
-			var enumType = typeof(T);
-			var key = $"{enumType.Name}.{str}";
-			if (_enumCache.ContainsKey(key))
-				return (T)_enumCache[key];
-
-            foreach (var name in Enum.GetNames(enumType))
-			{
-				if (name.Equals(str, StringComparison.OrdinalIgnoreCase)) return (T)Enum.Parse(enumType, name, true);
-
-				var enumFieldInfo = enumType.GetField(name);
-				var enumMemberAttribute = enumFieldInfo.GetCustomAttribute<EnumMemberAttribute>();
-
-				if (enumMemberAttribute != null)
-				{
-					if (enumMemberAttribute.Value == str)
-					{
-						var value = (T)Enum.Parse(enumType, name);
-						_enumCache.Add(key, value);
-						return value;
-					}
-				}
-
-				var alternativeEnumMemberAttribute = enumFieldInfo.GetCustomAttribute<AlternativeEnumMemberAttribute>();
-
-				if (alternativeEnumMemberAttribute != null)
-				{
-					if (alternativeEnumMemberAttribute.Value == str)
-					{ 
-						var value = (T)Enum.Parse(enumType, name);
-						_enumCache.Add(key, value);
-						return value;
-					}
-				}
-			}
-
-			return null;
-		}
-
-#if !DOTNETCORE
-		internal static string Utf8String(this byte[] bytes) => bytes == null ? null : Encoding.UTF8.GetString(bytes);
-#else
-		internal static string Utf8String(this byte[] bytes) => bytes == null ? null : Encoding.UTF8.GetString(bytes, 0, bytes.Length);
-#endif
-
-		internal static byte[] Utf8Bytes(this string s)
-		{
-			return s.IsNullOrEmpty() ? null : Encoding.UTF8.GetBytes(s);
-		}
-
-		internal static bool IsNullOrEmpty(this TypeName value)
-		{
-			return value == null || value.GetHashCode() == 0;
-		}
-
-		internal static void ThrowIfNullOrEmpty(this string @object, string parameterName, string when = null)
-		{
-			@object.ThrowIfNull(parameterName, when);
-			if (string.IsNullOrWhiteSpace(@object))
-				throw new ArgumentException("Argument can't be null or empty" + (when.IsNullOrEmpty() ? "" : " when " + when), parameterName);
-		}
-
-		internal static void ThrowIfEmpty<T>(this IEnumerable<T> @object, string parameterName)
-		{
-			@object.ThrowIfNull(parameterName);
-			if (!@object.Any())
-				throw new ArgumentException("Argument can not be an empty collection", parameterName);
-		}
-
-		internal static IList<T> EagerConcat<T>(this IEnumerable<T> list, IEnumerable<T> other)
-		{
-			list = list.HasAny() ? list : Enumerable.Empty<T>();
-			var l = new List<T>(list);
-			if (other.HasAny()) l.AddRange(other);
-			return l;
-		}
-
-		internal static bool HasAny<T>(this IEnumerable<T> list, Func<T, bool> predicate)
-		{
-			return list != null && list.Any(predicate);
-		}
-
-		internal static bool HasAny<T>(this IEnumerable<T> list)
-		{
-			return list != null && list.Any();
-		}
-
-		internal static void ThrowIfNull<T>(this T value, string name, string message = null)
-		{
-			if (value == null && message.IsNullOrEmpty()) throw new ArgumentNullException(name);
-			else if (value == null) throw new ArgumentNullException(name, "Argument can not be null when " + message);
-		}
-
-		internal static string F(this string format, params object[] args)
-		{
-			var c = CultureInfo.InvariantCulture;
-			format.ThrowIfNull(nameof(format));
-			return string.Format(c, format, args);
-		}
-
-		internal static bool IsNullOrEmpty(this string value)
-		{
-			return string.IsNullOrWhiteSpace(value);
-		}
-
-		internal static void ForEach<T>(this IEnumerable<T> enumerable, Action<T> handler)
-		{
-			foreach (T item in enumerable) handler(item);
-		}
-
-		internal static List<T> ToListOrNullIfEmpty<T>(this IEnumerable<T> enumerable) =>
-			enumerable.HasAny() ? enumerable.ToList() : null;
-
-		internal static void AddIfNotNull<T>(this IList<T> list, T item) where T : class
-		{
-			if (item == null) return;
-			list.Add(item);
-		}
-
-		internal static Dictionary<TKey, TValue> NullIfNoKeys<TKey, TValue>(this Dictionary<TKey, TValue> dictionary)
-		{
-			var i = dictionary?.Count;
-			return i.GetValueOrDefault(0) > 0 ? dictionary : null;
-		}
-
-		internal static IEnumerable<T> EmptyIfNull<T>(this IEnumerable<T> xs) => xs ?? new T[0];
-	}
-}
-=======
-using System;
-using System.Collections.Generic;
-using System.Globalization;
-using System.Linq;
-using System.Reflection;
-using System.Runtime.Serialization;
-using System.Text;
-using Elasticsearch.Net;
-using Newtonsoft.Json;
-using Newtonsoft.Json.Converters;
-using Newtonsoft.Json.Linq;
-
-namespace Nest
-{
-	internal static class Extensions
-	{
-		internal static TReturn InvokeOrDefault<T, TReturn>(this Func<T, TReturn> func, T @default)
-			where T: class, TReturn where TReturn: class =>
-			func?.Invoke(@default) ?? @default;
-		
-		internal static TReturn InvokeOrDefault<T1, T2, TReturn>(this Func<T1, T2, TReturn> func, T1 @default, T2 param2)
-			where T1: class, TReturn where TReturn: class =>
-			func?.Invoke(@default, param2) ?? @default;
-		
-		internal static QueryContainer InvokeQuery<T>(
-			this Func<QueryContainerDescriptor<T>, QueryContainer> f,
-			QueryContainerDescriptor<T> container)
-			where T : class
-		{
-			var c = f.Invoke(container);
-			//if query is not conditionless or is verbatim: return a container that holds the query
-			if (c != null && (!c.IsConditionless || c.IsVerbatim))
-				return c;
-
-			//query is conditionless but the container is marked as strict, throw exception
-			if (c != null && c.IsStrict) 
-				throw new ArgumentException("Query is conditionless but strict is turned on");
-
-			//query is conditionless return an empty container that can later be rewritten
-			return null;
-		}
-
-		internal static bool IsNullOrConditionless(this QueryContainer c) => c == null || c.IsConditionless;
-
-		internal static string GetStringValue(this Enum enumValue)
-		{
-			var knownEnum = KnownEnums.Resolve(enumValue);
-			if (knownEnum != KnownEnums.UnknownEnum) return knownEnum;
-
-			var type = enumValue.GetType();
-			var info = type.GetField(enumValue.ToString());
-			var da = info.GetCustomAttribute<EnumMemberAttribute>();
-
-			return da != null ? da.Value : Enum.GetName(enumValue.GetType(), enumValue);
-		}
-		
-		internal static readonly JsonConverter dateConverter = new IsoDateTimeConverter { Culture = CultureInfo.InvariantCulture };
-		internal static readonly JsonSerializer serializer = new JsonSerializer();
-		internal static string ToJsonNetString(this DateTime date)
-		{
-			using (var writer = new JTokenWriter())
-			{
-				dateConverter.WriteJson(writer, date, new JsonSerializer());
-				return writer.Token.ToString();
-			}
-		}
-
-		internal static IEnumerable<T> DistinctBy<T, TKey>(this IEnumerable<T> items, Func<T, TKey> property)
-		{
-			return items.GroupBy(property).Select(x => x.First());
-		}
-
-		internal static Dictionary<string, object> _enumCache = new Dictionary<string, object>();
-		internal static T? ToEnum<T>(this string str) where T : struct
-		{
-			var enumType = typeof(T);
-			var key = $"{enumType.Name}.{str}";
-			if (_enumCache.ContainsKey(key))
-				return (T)_enumCache[key];
-
-            foreach (var name in Enum.GetNames(enumType))
-			{
-				if (name.Equals(str, StringComparison.OrdinalIgnoreCase)) return (T)Enum.Parse(enumType, name, true);
-
-				var enumFieldInfo = enumType.GetField(name);
-				var enumMemberAttribute = enumFieldInfo.GetCustomAttribute<EnumMemberAttribute>();
-
-				if (enumMemberAttribute != null)
-				{
-					if (enumMemberAttribute.Value == str)
-					{
-						var value = (T)Enum.Parse(enumType, name);
-						_enumCache.Add(key, value);
-						return value;
-					}
-				}
-
-				var alternativeEnumMemberAttribute = enumFieldInfo.GetCustomAttribute<AlternativeEnumMemberAttribute>();
-
-				if (alternativeEnumMemberAttribute != null)
-				{
-					if (alternativeEnumMemberAttribute.Value == str)
-					{ 
-						var value = (T)Enum.Parse(enumType, name);
-						_enumCache.Add(key, value);
-						return value;
-					}
-				}
-			}
-
-			return null;
-		}
-
-		internal static string Utf8String(this byte[] bytes)
-		{
-			return bytes == null ? null : Encoding.UTF8.GetString(bytes);
-		}
-
-		internal static byte[] Utf8Bytes(this string s)
-		{
-			return s.IsNullOrEmpty() ? null : Encoding.UTF8.GetBytes(s);
-		}
-
-		internal static bool IsNullOrEmpty(this TypeName value)
-		{
-			return value == null || value.GetHashCode() == 0;
-		}
-
-		internal static void ThrowIfNullOrEmpty(this string @object, string parameterName, string when = null)
-		{
-			@object.ThrowIfNull(parameterName, when);
-			if (string.IsNullOrWhiteSpace(@object))
-				throw new ArgumentException("Argument can't be null or empty" + (when.IsNullOrEmpty() ? "" : " when " + when), parameterName);
-		}
-
-		internal static void ThrowIfEmpty<T>(this IEnumerable<T> @object, string parameterName)
-		{
-			@object.ThrowIfNull(parameterName);
-			if (!@object.Any())
-				throw new ArgumentException("Argument can not be an empty collection", parameterName);
-		}
-
-		internal static IList<T> EagerConcat<T>(this IEnumerable<T> list, IEnumerable<T> other)
-		{
-			list = list.HasAny() ? list : Enumerable.Empty<T>();
-			var l = new List<T>(list);
-			if (other.HasAny()) l.AddRange(other);
-			return l;
-		}
-
-		internal static bool HasAny<T>(this IEnumerable<T> list, Func<T, bool> predicate)
-		{
-			return list != null && list.Any(predicate);
-		}
-
-		internal static bool HasAny<T>(this IEnumerable<T> list)
-		{
-			return list != null && list.Any();
-		}
-
-		internal static void ThrowIfNull<T>(this T value, string name, string message = null)
-		{
-			if (value == null && message.IsNullOrEmpty()) throw new ArgumentNullException(name);
-			else if (value == null) throw new ArgumentNullException(name, "Argument can not be null when " + message);
-		}
-
-		internal static string F(this string format, params object[] args)
-		{
-			var c = CultureInfo.InvariantCulture;
-			format.ThrowIfNull(nameof(format));
-			return string.Format(c, format, args);
-		}
-
-		internal static bool IsNullOrEmpty(this string value)
-		{
-			return string.IsNullOrWhiteSpace(value);
-		}
-
-		internal static void ForEach<T>(this IEnumerable<T> enumerable, Action<T> handler)
-		{
-			foreach (T item in enumerable) handler(item);
-		}
-
-		internal static List<T> ToListOrNullIfEmpty<T>(this IEnumerable<T> enumerable) =>
-			enumerable.HasAny() ? enumerable.ToList() : null;
-
-		internal static void AddIfNotNull<T>(this IList<T> list, T item) where T : class
-		{
-			if (item == null) return;
-			list.Add(item);
-		}
-
-		internal static Dictionary<TKey, TValue> NullIfNoKeys<TKey, TValue>(this Dictionary<TKey, TValue> dictionary)
-		{
-			var i = dictionary?.Count;
-			return i.GetValueOrDefault(0) > 0 ? dictionary : null;
-		}
-
-		internal static IEnumerable<T> EmptyIfNull<T>(this IEnumerable<T> xs) => xs ?? new T[0];
-	}
-}
->>>>>>> 4b1e9425
+using System;
+using System.Collections.Generic;
+using System.Globalization;
+using System.Linq;
+using System.Reflection;
+using System.Runtime.Serialization;
+using System.Text;
+using Elasticsearch.Net;
+using Newtonsoft.Json;
+using Newtonsoft.Json.Converters;
+using Newtonsoft.Json.Linq;
+
+namespace Nest
+{
+	internal static class Extensions
+	{
+		internal static TReturn InvokeOrDefault<T, TReturn>(this Func<T, TReturn> func, T @default)
+			where T: class, TReturn where TReturn: class =>
+			func?.Invoke(@default) ?? @default;
+		
+		internal static TReturn InvokeOrDefault<T1, T2, TReturn>(this Func<T1, T2, TReturn> func, T1 @default, T2 param2)
+			where T1: class, TReturn where TReturn: class =>
+			func?.Invoke(@default, param2) ?? @default;
+		
+		internal static QueryContainer InvokeQuery<T>(
+			this Func<QueryContainerDescriptor<T>, QueryContainer> f,
+			QueryContainerDescriptor<T> container)
+			where T : class
+		{
+			var c = f.Invoke(container);
+			//if query is not conditionless or is verbatim: return a container that holds the query
+			if (c != null && (!c.IsConditionless || c.IsVerbatim))
+				return c;
+
+			//query is conditionless but the container is marked as strict, throw exception
+			if (c != null && c.IsStrict) 
+				throw new ArgumentException("Query is conditionless but strict is turned on");
+
+			//query is conditionless return an empty container that can later be rewritten
+			return null;
+		}
+
+		internal static bool IsNullOrConditionless(this QueryContainer c) => c == null || c.IsConditionless;
+
+		internal static string GetStringValue(this Enum enumValue)
+		{
+			var knownEnum = KnownEnums.Resolve(enumValue);
+			if (knownEnum != KnownEnums.UnknownEnum) return knownEnum;
+
+			var type = enumValue.GetType();
+			var info = type.GetField(enumValue.ToString());
+			var da = info.GetCustomAttribute<EnumMemberAttribute>();
+
+			return da != null ? da.Value : Enum.GetName(enumValue.GetType(), enumValue);
+		}
+		
+		internal static readonly JsonConverter dateConverter = new IsoDateTimeConverter { Culture = CultureInfo.InvariantCulture };
+		internal static readonly JsonSerializer serializer = new JsonSerializer();
+		internal static string ToJsonNetString(this DateTime date)
+		{
+			using (var writer = new JTokenWriter())
+			{
+				dateConverter.WriteJson(writer, date, new JsonSerializer());
+				return writer.Token.ToString();
+			}
+		}
+
+		internal static IEnumerable<T> DistinctBy<T, TKey>(this IEnumerable<T> items, Func<T, TKey> property)
+		{
+			return items.GroupBy(property).Select(x => x.First());
+		}
+
+		internal static Dictionary<string, object> _enumCache = new Dictionary<string, object>();
+		internal static T? ToEnum<T>(this string str) where T : struct
+		{
+			var enumType = typeof(T);
+			var key = $"{enumType.Name}.{str}";
+			if (_enumCache.ContainsKey(key))
+				return (T)_enumCache[key];
+
+            foreach (var name in Enum.GetNames(enumType))
+			{
+				if (name.Equals(str, StringComparison.OrdinalIgnoreCase)) return (T)Enum.Parse(enumType, name, true);
+
+				var enumFieldInfo = enumType.GetField(name);
+				var enumMemberAttribute = enumFieldInfo.GetCustomAttribute<EnumMemberAttribute>();
+
+				if (enumMemberAttribute != null)
+				{
+					if (enumMemberAttribute.Value == str)
+					{
+						var value = (T)Enum.Parse(enumType, name);
+						_enumCache.Add(key, value);
+						return value;
+					}
+				}
+
+				var alternativeEnumMemberAttribute = enumFieldInfo.GetCustomAttribute<AlternativeEnumMemberAttribute>();
+
+				if (alternativeEnumMemberAttribute != null)
+				{
+					if (alternativeEnumMemberAttribute.Value == str)
+					{ 
+						var value = (T)Enum.Parse(enumType, name);
+						_enumCache.Add(key, value);
+						return value;
+					}
+				}
+			}
+
+			return null;
+		}
+
+#if !DOTNETCORE
+		internal static string Utf8String(this byte[] bytes) => bytes == null ? null : Encoding.UTF8.GetString(bytes);
+#else
+		internal static string Utf8String(this byte[] bytes) => bytes == null ? null : Encoding.UTF8.GetString(bytes, 0, bytes.Length);
+#endif
+
+		internal static byte[] Utf8Bytes(this string s)
+		{
+			return s.IsNullOrEmpty() ? null : Encoding.UTF8.GetBytes(s);
+		}
+
+		internal static bool IsNullOrEmpty(this TypeName value)
+		{
+			return value == null || value.GetHashCode() == 0;
+		}
+
+		internal static void ThrowIfNullOrEmpty(this string @object, string parameterName, string when = null)
+		{
+			@object.ThrowIfNull(parameterName, when);
+			if (string.IsNullOrWhiteSpace(@object))
+				throw new ArgumentException("Argument can't be null or empty" + (when.IsNullOrEmpty() ? "" : " when " + when), parameterName);
+		}
+
+		internal static void ThrowIfEmpty<T>(this IEnumerable<T> @object, string parameterName)
+		{
+			@object.ThrowIfNull(parameterName);
+			if (!@object.Any())
+				throw new ArgumentException("Argument can not be an empty collection", parameterName);
+		}
+
+		internal static IList<T> EagerConcat<T>(this IEnumerable<T> list, IEnumerable<T> other)
+		{
+			list = list.HasAny() ? list : Enumerable.Empty<T>();
+			var l = new List<T>(list);
+			if (other.HasAny()) l.AddRange(other);
+			return l;
+		}
+
+		internal static bool HasAny<T>(this IEnumerable<T> list, Func<T, bool> predicate)
+		{
+			return list != null && list.Any(predicate);
+		}
+
+		internal static bool HasAny<T>(this IEnumerable<T> list)
+		{
+			return list != null && list.Any();
+		}
+
+		internal static void ThrowIfNull<T>(this T value, string name, string message = null)
+		{
+			if (value == null && message.IsNullOrEmpty()) throw new ArgumentNullException(name);
+			else if (value == null) throw new ArgumentNullException(name, "Argument can not be null when " + message);
+		}
+
+		internal static string F(this string format, params object[] args)
+		{
+			var c = CultureInfo.InvariantCulture;
+			format.ThrowIfNull(nameof(format));
+			return string.Format(c, format, args);
+		}
+
+		internal static bool IsNullOrEmpty(this string value)
+		{
+			return string.IsNullOrWhiteSpace(value);
+		}
+
+		internal static void ForEach<T>(this IEnumerable<T> enumerable, Action<T> handler)
+		{
+			foreach (T item in enumerable) handler(item);
+		}
+
+		internal static List<T> ToListOrNullIfEmpty<T>(this IEnumerable<T> enumerable) =>
+			enumerable.HasAny() ? enumerable.ToList() : null;
+
+		internal static void AddIfNotNull<T>(this IList<T> list, T item) where T : class
+		{
+			if (item == null) return;
+			list.Add(item);
+		}
+
+		internal static Dictionary<TKey, TValue> NullIfNoKeys<TKey, TValue>(this Dictionary<TKey, TValue> dictionary)
+		{
+			var i = dictionary?.Count;
+			return i.GetValueOrDefault(0) > 0 ? dictionary : null;
+		}
+
+		internal static IEnumerable<T> EmptyIfNull<T>(this IEnumerable<T> xs) => xs ?? new T[0];
+	}
+}