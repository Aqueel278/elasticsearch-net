﻿<?xml version="1.0" encoding="utf-8"?>
<Project ToolsVersion="4.0" DefaultTargets="Build" xmlns="http://schemas.microsoft.com/developer/msbuild/2003">
  <PropertyGroup>
    <Configuration Condition=" '$(Configuration)' == '' ">Debug</Configuration>
    <Platform Condition=" '$(Platform)' == '' ">AnyCPU</Platform>
    <ProductVersion>9.0.21022</ProductVersion>
    <SchemaVersion>2.0</SchemaVersion>
    <ProjectGuid>{072BA7DA-7B60-407D-8B6E-95E3186BE70C}</ProjectGuid>
    <OutputType>Library</OutputType>
    <AppDesignerFolder>Properties</AppDesignerFolder>
    <RootNamespace>Nest</RootNamespace>
    <AssemblyName>Nest</AssemblyName>
    <FileAlignment>512</FileAlignment>
    <FileUpgradeFlags>
    </FileUpgradeFlags>
    <OldToolsVersion>3.5</OldToolsVersion>
    <UpgradeBackupLocation />
    <PublishUrl>publish\</PublishUrl>
    <Install>true</Install>
    <InstallFrom>Disk</InstallFrom>
    <UpdateEnabled>false</UpdateEnabled>
    <UpdateMode>Foreground</UpdateMode>
    <UpdateInterval>7</UpdateInterval>
    <UpdateIntervalUnits>Days</UpdateIntervalUnits>
    <UpdatePeriodically>false</UpdatePeriodically>
    <UpdateRequired>false</UpdateRequired>
    <MapFileExtensions>true</MapFileExtensions>
    <ApplicationRevision>0</ApplicationRevision>
    <ApplicationVersion>1.0.0.%2a</ApplicationVersion>
    <IsWebBootstrapper>false</IsWebBootstrapper>
    <UseApplicationTrust>false</UseApplicationTrust>
    <BootstrapperEnabled>true</BootstrapperEnabled>
    <SolutionDir Condition="$(SolutionDir) == '' Or $(SolutionDir) == '*Undefined*'">..\</SolutionDir>
    <RestorePackages>true</RestorePackages>
  </PropertyGroup>
  <PropertyGroup Condition=" '$(Configuration)|$(Platform)' == 'Debug|AnyCPU' ">
    <DebugSymbols>True</DebugSymbols>
    <DebugType>full</DebugType>
    <Optimize>False</Optimize>
    <OutputPath>bin\Debug\</OutputPath>
    <DefineConstants>DEBUG;TRACE</DefineConstants>
    <ErrorReport>prompt</ErrorReport>
    <WarningLevel>4</WarningLevel>
    <CodeAnalysisRuleSet>BasicCorrectnessRules.ruleset</CodeAnalysisRuleSet>
    <PlatformTarget>AnyCPU</PlatformTarget>
    <DocumentationFile>bin\Debug\Nest.XML</DocumentationFile>
    <UseVSHostingProcess>false</UseVSHostingProcess>
    <NoWarn>1591,1572,1571,1573,1587,1570</NoWarn>
  </PropertyGroup>
  <PropertyGroup Condition=" '$(Configuration)|$(Platform)' == 'Release|AnyCPU' ">
    <DebugType>pdbonly</DebugType>
    <Optimize>True</Optimize>
    <OutputPath>bin\Release\</OutputPath>
    <DefineConstants>TRACE</DefineConstants>
    <ErrorReport>prompt</ErrorReport>
    <WarningLevel>4</WarningLevel>
    <CodeAnalysisRuleSet>AllRules.ruleset</CodeAnalysisRuleSet>
    <DocumentationFile>bin\Release\Nest.XML</DocumentationFile>
  </PropertyGroup>
  <PropertyGroup Condition="'$(Configuration)|$(Platform)' == 'Debug - Generator|AnyCPU'">
    <DebugSymbols>true</DebugSymbols>
    <OutputPath>bin\Debug - Generator\</OutputPath>
    <DefineConstants>DEBUG;TRACE</DefineConstants>
    <DocumentationFile>bin\Debug\Nest.XML</DocumentationFile>
    <DebugType>full</DebugType>
    <PlatformTarget>AnyCPU</PlatformTarget>
    <ErrorReport>prompt</ErrorReport>
    <CodeAnalysisRuleSet>BasicCorrectnessRules.ruleset</CodeAnalysisRuleSet>
  </PropertyGroup>
  <PropertyGroup>
    <SignAssembly>true</SignAssembly>
  </PropertyGroup>
  <PropertyGroup>
    <AssemblyOriginatorKeyFile>..\..\build\keys\keypair.snk</AssemblyOriginatorKeyFile>
  </PropertyGroup>
  <ItemGroup>
    <Reference Include="Microsoft.CSharp" />
    <Reference Include="Newtonsoft.Json, Version=6.0.0.0, Culture=neutral, PublicKeyToken=30ad4fe6b2a6aeed, processorArchitecture=MSIL">
      <SpecificVersion>False</SpecificVersion>
      <HintPath>..\..\dep\Newtonsoft.Json.6.0.1\lib\net40\Newtonsoft.Json.dll</HintPath>
    </Reference>
    <Reference Include="System" />
    <Reference Include="System.Core">
      <RequiredTargetFramework>3.5</RequiredTargetFramework>
    </Reference>
    <Reference Include="System.Configuration" />
    <Reference Include="System.Runtime.Serialization" />
    <Reference Include="System.ServiceModel" />
  </ItemGroup>
  <ItemGroup>
    <Compile Include="ConvenienceExtensions\AliasExtensions.cs" />
    <Compile Include="ConvenienceExtensions\CountExtensions.cs" />
    <Compile Include="ConvenienceExtensions\DeleteExtensions.cs" />
    <Compile Include="ConvenienceExtensions\DeleteMappingExtensions.cs" />
    <Compile Include="ConvenienceExtensions\GetExtensions.cs" />
    <Compile Include="ConvenienceExtensions\GetManyExtensions.cs" />
    <Compile Include="ConvenienceExtensions\GetMappingExtensions.cs" />
    <Compile Include="ConvenienceExtensions\CreateIndexExtensions.cs" />
    <Compile Include="ConvenienceExtensions\OpenCloseIndexExtensions.cs" />
    <Compile Include="ConvenienceExtensions\ScrollExtensions.cs" />
    <Compile Include="ConvenienceExtensions\SerializerExtensions.cs" />
    <Compile Include="ConvenienceExtensions\SourceExtensions.cs" />
    <Compile Include="ConvenienceExtensions\SourceManyExtensions.cs" />
    <Compile Include="Domain\Aggregations\AggregationsHelper.cs" />
    <Compile Include="Domain\Aggregations\Bucket.cs" />
    <Compile Include="Domain\Aggregations\BucketAggregationBase.cs" />
    <Compile Include="Domain\Aggregations\HistogramItem.cs" />
    <Compile Include="Domain\Aggregations\ExtendedStatsMetric.cs" />
    <Compile Include="Domain\Aggregations\IAggration.cs" />
    <Compile Include="Domain\Aggregations\IBucketAggregation.cs" />
    <Compile Include="Domain\Aggregations\IBucketItem.cs" />
    <Compile Include="Domain\Aggregations\IBucketWithCountAggregation.cs" />
    <Compile Include="Domain\Aggregations\IMetricAggregation.cs" />
    <Compile Include="Domain\Aggregations\SignificantTermItem.cs" />
    <Compile Include="Domain\Aggregations\KeyItem.cs" />
    <Compile Include="Domain\Aggregations\SingleBucket.cs" />
    <Compile Include="Domain\Aggregations\RangeItem.cs" />
    <Compile Include="Domain\Aggregations\PercentilesMetric.cs" />
    <Compile Include="Domain\Aggregations\StatsMetric.cs" />
    <Compile Include="Domain\Aggregations\ValueMetric.cs" />
    <Compile Include="Domain\Alias\CreateAliasDescriptor.cs" />
    <Compile Include="Domain\Alias\AliasAddDescriptor.cs" />
    <Compile Include="Domain\Alias\AliasAddOperation.cs" />
    <Compile Include="Domain\Alias\AliasDefinition.cs" />
    <Compile Include="Domain\Alias\AliasRemoveDescriptor.cs" />
    <Compile Include="Domain\Alias\AliasRemoveOperation.cs" />
    <Compile Include="Domain\Alias\IAliasAction.cs" />
    <Compile Include="Domain\Analysis\CharFilter\PatternReplaceCharFilter.cs" />
    <Compile Include="Domain\Analysis\TokenFilter\DelimitedPayloadTokenFilter.cs" />
    <Compile Include="Domain\Analysis\TokenFilter\CommonGramsTokenFilter.cs" />
    <Compile Include="Domain\Analysis\TokenFilter\KeywordRepeatTokenFilter.cs" />
    <Compile Include="Domain\Analysis\TokenFilter\HunspellTokenFilter.cs" />
    <Compile Include="Domain\Analysis\TokenFilter\LimitTokenCountTokenFilter.cs" />
    <Compile Include="Domain\Analysis\TokenFilter\PatternCaptureTokenFilter.cs" />
    <Compile Include="Domain\Analysis\TokenFilter\KeepWordsTokenFilter.cs" />
    <Compile Include="Domain\Analysis\TokenFilter\StemmerOverrideTokenFilter.cs" />
    <Compile Include="Domain\Analysis\TokenFilter\UppercaseTokenFilter.cs" />
    <Compile Include="Domain\Bulk\MultiGetDoc.cs" />
    <Compile Include="Domain\Connection\ConnectionSettings.cs" />
    <Compile Include="Domain\Connection\IConnectionSettingsValues.cs" />
    <Compile Include="Domain\DSL\DescriptorForAttribute.cs" />
    <Compile Include="Domain\ICustomJson.cs" />
    <Compile Include="Domain\Property.cs" />
    <Compile Include="Domain\PropertyNameMarker.cs" />
    <Compile Include="Domain\PropertyPathMarker.cs" />
    <Compile Include="Domain\Repository\Snapshot.cs" />
    <Compile Include="Domain\Repository\SnapshotRestore.cs" />
    <Compile Include="Domain\Responses\ClusterGetSettingsResponse - Copy.cs" />
    <Compile Include="Domain\Responses\ClusterPutSettingsResponse.cs" />
    <Compile Include="Domain\Responses\GetSnapshotResponse.cs" />
    <Compile Include="Domain\Responses\MultiTermVectorResponse.cs" />
    <Compile Include="Domain\Responses\RestoreResponse.cs" />
    <Compile Include="Domain\Responses\SnapshotResponse.cs" />
    <Compile Include="Domain\Aggregations\TermsIncludeExclude.cs" />
    <Compile Include="DSL\ClusterGetSettingsDescriptor.cs" />
    <Compile Include="DSL\ClusterSettingsDescriptor.cs" />
    <Compile Include="DSL\DeleteSnapshotDescriptor.cs" />
    <Compile Include="DSL\Facets\FacetRequest.cs" />
    <Compile Include="DSL\Filter\BoolFilterExtensions.cs" />
    <Compile Include="DSL\Filter\IFieldNameFilter.cs" />
    <Compile Include="DSL\Filter\IFilter.cs" />
    <Compile Include="DSL\Filter\OrFilterDescriptor.cs" />
    <Compile Include="DSL\Filter\PlainFilter.cs" />
    <Compile Include="DSL\Filter\PrefixFilterDescriptor.cs" />
    <Compile Include="DSL\Filter\RawFilter.cs" />
    <Compile Include="DSL\Query\BoolQueryExtensions.cs" />
    <Compile Include="DSL\Query\Functions\FieldValueFactorModifier.cs" />
    <Compile Include="DSL\Query\PlainQuery.cs" />
    <Compile Include="DSL\Query\QueryContainer.cs" />
    <Compile Include="DSL\Rescore\RescoreQueryDescriptor.cs" />
    <Compile Include="DSL\Suggest\Fuzziness.cs" />
    <Compile Include="DSL\Suggest\IFuzziness.cs" />
    <Compile Include="DSL\Visitor\DslPrettyPrintVisitor.cs" />
    <Compile Include="DSL\Visitor\QueryFilterWalker.cs" />
    <Compile Include="DSL\Visitor\QueryVisitor.cs" />
    <Compile Include="DSL\Visitor\VisitorScope.cs" />
    <Compile Include="ElasticClient-ClusterSettings.cs" />
    <Compile Include="Resolvers\Converters\Aggregations\FilterAggregatorConverter.cs" />
    <Compile Include="Resolvers\Converters\CompositeJsonConverter.cs" />
    <Compile Include="Domain\DSL\ICustomJsonReader.cs" />
    <Compile Include="DSL\Filter\INotFilter.cs" />
    <Compile Include="DSL\Filter\QueryFilterDescriptor.cs" />
    <Compile Include="DSL\Filter\AndFilterDescriptor.cs" />
    <Compile Include="DSL\Filter\TermsFilterDescriptor.cs" />
    <Compile Include="DSL\GetSnapshotDescriptor.cs" />
    <Compile Include="DSL\Query\IQueryContainer.cs" />
    <Compile Include="DSL\Query\Behaviour\IFieldNameQuery.cs" />
    <Compile Include="DSL\Query\Functions\BoostFactorFunction.cs" />
    <Compile Include="DSL\Query\Functions\ExpFunction.cs" />
    <Compile Include="DSL\Query\Functions\FunctionBoostMode.cs" />
    <Compile Include="DSL\Query\Functions\FunctionScoreDecayFieldDescriptor.cs" />
    <Compile Include="DSL\Query\Functions\FunctionScoreDecayFunction.cs" />
    <Compile Include="DSL\Query\Functions\FunctionScoreFilteredFunction.cs" />
    <Compile Include="DSL\Query\Functions\FunctionScoreFunctionsDescriptor.cs" />
    <Compile Include="DSL\Query\Functions\FunctionScoreMode.cs" />
    <Compile Include="DSL\Query\Functions\IFunctionScoreFunction.cs" />
    <Compile Include="DSL\Query\Functions\RandomScoreFunction.cs" />
    <Compile Include="DSL\Query\Functions\GaussFunction.cs" />
    <Compile Include="DSL\Query\Functions\LinearFunction.cs" />
    <Compile Include="DSL\Query\Functions\ScriptScoreFunction.cs" />
    <Compile Include="DSL\Query\SubDescriptors\ISpanSubQuery.cs" />
    <Compile Include="Domain\TermVector\MultiTermVectorDocument.cs" />
    <Compile Include="DSL\MultiTermVectorDocumentDescriptor.cs" />
    <Compile Include="DSL\MultiTermVectorsDescriptor.cs" />
    <Compile Include="DSL\Paths\DocumentOptionalPathDescriptor.cs" />
    <Compile Include="DSL\RestoreDescriptor.cs" />
    <Compile Include="DSL\SnapshotDescriptor.cs" />
    <Compile Include="DSL\DeleteRepositoryDescriptor.cs" />
    <Compile Include="DSL\Paths\RepositorySnapshotPathDescriptor.cs" />
    <Compile Include="DSL\Repository\HdfsRepositoryDescriptor.cs" />
    <Compile Include="DSL\Repository\AzureRepositoryDescriptor.cs" />
    <Compile Include="DSL\Repository\S3RepositoryDescriptor.cs" />
    <Compile Include="DSL\Repository\FileSystemRepositoryDescriptor.cs" />
    <Compile Include="Domain\Repository\IRepository.cs" />
    <Compile Include="DSL\Repository\ReadOnlyUrlRepositoryDescriptor.cs" />
    <Compile Include="Domain\RequestParametersExtensions.Generated.cs" />
    <Compile Include="Domain\Responses\GetAliasesResponse.cs" />
    <Compile Include="Domain\Responses\GetMappingResponse.cs" />
    <Compile Include="Domain\Responses\IMultiSearchResponse.cs" />
    <Compile Include="Domain\Bulk\BulkUpdateBody.cs" />
    <Compile Include="Domain\Alias\IndexAliases.cs" />
    <Compile Include="Domain\Responses\IShardsOperationResponse.cs" />
    <Compile Include="Domain\Responses\TermVectorResponse.cs" />
    <Compile Include="Domain\TermVector\FieldStatistics.cs" />
    <Compile Include="Domain\TermVector\TermVector.cs" />
    <Compile Include="Domain\TermVector\TermVectorTerm.cs" />
    <Compile Include="Domain\TermVector\Token.cs" />
    <Compile Include="Domain\Responses\EmptyResponse.cs" />
    <Compile Include="Domain\Responses\SuggestResponse.cs" />
    <Compile Include="DSL\Aggregations\AggregationDescriptor.cs" />
    <Compile Include="DSL\Aggregations\BucketAggregationBaseDescriptor.cs" />
    <Compile Include="DSL\Aggregations\DateHistogramAggregationDescriptor.cs" />
    <Compile Include="DSL\Aggregations\FilterAggregationDescriptor.cs" />
    <Compile Include="DSL\Aggregations\GeoHashAggregationDescriptor.cs" />
    <Compile Include="DSL\Aggregations\GlobalAggregationDescriptor.cs" />
    <Compile Include="DSL\Aggregations\PercentilesAggregationDescriptor.cs" />
    <Compile Include="DSL\Aggregations\Ip4RangeAggregationDescriptor.cs" />
    <Compile Include="DSL\Aggregations\ExtendedStatsAggregationDescriptor.cs" />
    <Compile Include="DSL\Aggregations\IAggregationDescriptor.cs" />
    <Compile Include="DSL\Aggregations\MetricAggregationBaseDescriptor.cs" />
    <Compile Include="DSL\Aggregations\NestedAggregationDescriptor.cs" />
    <Compile Include="DSL\Aggregations\DateRangeAggregationDescriptor.cs" />
    <Compile Include="DSL\Aggregations\GeoDistanceAggregationDescriptor.cs" />
    <Compile Include="DSL\Aggregations\RangeAggregationDescriptor.cs" />
    <Compile Include="DSL\Aggregations\StatsAggregationDescriptor.cs" />
    <Compile Include="DSL\Aggregations\AverageAggregationDescriptor.cs" />
    <Compile Include="DSL\Aggregations\CardinalityAggregationDescriptor.cs" />
    <Compile Include="DSL\Aggregations\SumAggregationDescriptor.cs" />
    <Compile Include="DSL\Aggregations\MaxAggregationDescriptor.cs" />
    <Compile Include="DSL\Aggregations\MinAggregationDescriptor.cs" />
    <Compile Include="DSL\Aggregations\HistogramAggregationDescriptor.cs" />
    <Compile Include="DSL\Aggregations\MissingAggregationDescriptor.cs" />
    <Compile Include="DSL\Aggregations\SignificantTermsAggregationDescriptor.cs" />
    <Compile Include="DSL\Aggregations\TermsAggregationDescriptor.cs" />
    <Compile Include="DSL\Aggregations\ValueCountAggregationDescriptor.cs" />
    <Compile Include="DSL\ClearScrollDescriptor.cs" />
    <Compile Include="DSL\CreateRepositoryDescriptor.cs" />
    <Compile Include="DSL\IndexDescriptor.cs" />
    <Compile Include="DSL\Paths\RepositoryPathDescriptor.cs" />
    <Compile Include="DSL\PercolateCountDescriptor.cs" />
    <Compile Include="DSL\Query\CommonTermsQueryDescriptor.cs" />
    <Compile Include="DSL\SuggestDescriptor.cs" />
    <Compile Include="DSL\CloseIndexDescriptor.cs" />
    <Compile Include="DSL\ClusterStateDescriptor.cs" />
    <Compile Include="DSL\ClearCacheDescriptor.cs" />
    <Compile Include="DSL\Facets\Ip4Range.cs" />
    <Compile Include="DSL\Facets\DateExpressionRange.cs" />
    <Compile Include="DSL\Paths\BasePathDescriptor.cs" />
    <Compile Include="DSL\Query\GeoShapeQueryDescriptor.cs" />
    <Compile Include="DSL\Query\SimpleQueryStringQueryDescriptor.cs" />
    <Compile Include="DSL\SourceDescriptor.cs" />
    <Compile Include="DSL\NodesStatsDescriptor.cs" />
    <Compile Include="DSL\NodesInfoDescriptor.cs" />
    <Compile Include="DSL\ClusterHealthDescriptor.cs" />
    <Compile Include="DSL\AnalyzeDescriptor.cs" />
    <Compile Include="DSL\AliasDescriptor.cs" />
    <Compile Include="DSL\IndicesStatusDescriptor.cs" />
    <Compile Include="DSL\GetAliasesDescriptor.cs" />
    <Compile Include="DSL\DeleteDescriptor.cs" />
    <Compile Include="DSL\DocumentExistsDescriptor.cs" />
    <Compile Include="DSL\CountDescriptor.cs" />
    <Compile Include="DSL\IndexExistsDescriptor.cs" />
    <Compile Include="DSL\IndicesStatsDescriptor.cs" />
    <Compile Include="DSL\InfoDescriptor.cs" />
    <Compile Include="DSL\GetIndexSettingsDescriptor.cs" />
    <Compile Include="DSL\DeleteIndexDescriptor.cs" />
    <Compile Include="DSL\FlushDescriptor.cs" />
    <Compile Include="DSL\DeleteMappingDescriptor.cs" />
    <Compile Include="DSL\GetMappingDescriptor.cs" />
    <Compile Include="DSL\Paths\IndicesOptionalPathDescriptor.cs" />
    <Compile Include="DSL\Paths\IndicesOptionalExplicitAllPathDescriptor.cs" />
    <Compile Include="DSL\Paths\FixedIndexTypePathDescriptor.cs" />
    <Compile Include="DSL\Paths\NodeIdOptionalDescriptor.cs" />
    <Compile Include="DSL\Paths\IndexTypePathDescriptor.cs" />
    <Compile Include="DSL\Paths\IndicesTypePathDescriptor.cs" />
    <Compile Include="DSL\Paths\IndexTypePathTypedDescriptor.cs" />
    <Compile Include="DSL\Search\SourceDescriptor.cs" />
    <Compile Include="DSL\TermVectorDescriptor.cs" />
    <Compile Include="DSL\UnregisterPercolatorDescriptor.cs" />
    <Compile Include="DSL\DeleteTemplateDescriptor.cs" />
    <Compile Include="DSL\GetTemplateDescriptor.cs" />
    <Compile Include="DSL\DeleteWarmerDescriptor.cs" />
    <Compile Include="Domain\DSL\IPathInfo.cs" />
    <Compile Include="DSL\Paths\IndexNamePathDescriptor.cs" />
    <Compile Include="DSL\Paths\NamePathDescriptor.cs" />
    <Compile Include="DSL\Paths\IndicesOptionalTypesNamePathDecriptor.cs" />
    <Compile Include="DSL\SegmentsDescriptor.cs" />
    <Compile Include="DSL\RefreshDescriptor.cs" />
    <Compile Include="DSL\OptimizeDescriptor.cs" />
    <Compile Include="DSL\OpenIndexDescriptor.cs" />
    <Compile Include="DSL\Paths\FluentDictionary.cs" />
    <Compile Include="DSL\Paths\IndexPathDescriptor.cs" />
    <Compile Include="DSL\ScrollDescriptor.cs" />
    <Compile Include="DSL\UpdateSettingsDescriptor.cs" />
    <Compile Include="DSL\Paths\IndexOptionalPathDescriptor.cs" />
    <Compile Include="ElasticClient-Exists.cs" />
    <Compile Include="ElasticClient-MultiTermVectors.cs" />
    <Compile Include="ElasticClient-Snapshot.cs" />
    <Compile Include="ElasticClient-Restore.cs" />
    <Compile Include="ElasticClient-Repository.cs" />
    <Compile Include="ElasticClient-Suggest.cs" />
    <Compile Include="ElasticClient-RootNodeInfo.cs" />
    <Compile Include="ElasticClient-TermVector.cs" />
    <Compile Include="ElasticClient-UpdateSettings.cs" />
    <Compile Include="DSL\MultiGet\ISimpleGetDescriptor.cs" />
    <Compile Include="DSL\DeleteByQueryDescriptor.cs" />
    <Compile Include="DSL\Paths\DocumentPathDescriptor.cs" />
    <Compile Include="DSL\MultiGet\SimpleGetDescriptor.cs" />
    <Compile Include="DSL\_Descriptors.generated.cs" />
    <Compile Include="Enums\TermsAggregationExecutionHint.cs" />
    <Compile Include="Enums\GeoDistanceType.cs" />
    <Compile Include="Enums\GeoHashPrecision.cs" />
    <Compile Include="Exception\DispatchException.cs" />
    <Compile Include="ExposedInternals\JsonConverterPiggyBackState.cs" />
    <Compile Include="ExposedInternals\NestSerializer.cs" />
    <Compile Include="ExposedInternals\Stringifier.cs" />
    <Compile Include="Extensions\StringExtensions.cs" />
    <Compile Include="Extensions\SuffixExtensions.cs" />
    <Compile Include="Extensions\TypeExtensions.cs" />
    <Compile Include="RawDispatch.generated.cs" />
    <Compile Include="RawDispatch.cs" />
    <Compile Include="Domain\DSL\GeoIndexedShapeVector.cs" />
    <Compile Include="Domain\DSL\GeoShapeVector.cs" />
    <Compile Include="Domain\Mapping\Descriptors\CompletionMappingDescriptor.cs" />
    <Compile Include="Domain\Mapping\Types\CompletionMapping.cs" />
    <Compile Include="Domain\Responses\RootVersionInfoResponse.cs" />
    <Compile Include="Domain\Responses\StatusResponse.cs" />
    <Compile Include="Domain\Stats\IndexSizeStats.cs" />
    <Compile Include="Domain\Stats\IndexDocStats.cs" />
    <Compile Include="Domain\Status\IndexStatus.cs" />
    <Compile Include="Domain\Stats\TranslogStats.cs" />
    <Compile Include="DSL\Filter\ConditionlessFilterDescriptor.cs" />
    <Compile Include="DSL\Filter\TermFilterDescriptor.cs" />
    <Compile Include="DSL\Filter\TermsLookupFilterDescriptor.cs" />
    <Compile Include="DSL\Filter\GeoIndexedShapeFilterDescriptor.cs" />
    <Compile Include="DSL\Filter\GeoShapeFilterDescriptor.cs" />
    <Compile Include="DSL\Query\ConditionlessQueryDescriptor.cs" />
    <Compile Include="DSL\Suggest\FuzzySuggestDescriptor.cs" />
    <Compile Include="DSL\Filter\RegexpFilterDescriptor.cs" />
    <Compile Include="DSL\Query\RegexpQueryDescriptor.cs" />
    <Compile Include="ElasticClient-Status.cs" />
    <Compile Include="Enums\DynamicMappingOption.cs" />
    <Compile Include="DSL\Suggest\CompletionSuggestDescriptor.cs" />
    <Compile Include="DSL\Query\FunctionScoreQueryDescriptor.cs" />
    <Compile Include="ExposedInternals\ElasticInferrer.cs" />
    <Compile Include="ExposedInternals\INestSerializer.cs" />
    <Compile Include="Domain\Responses\IReindexResponse.cs" />
    <Compile Include="Domain\Suggest\Suggest.cs" />
    <Compile Include="Domain\Suggest\SuggestOption.cs" />
    <Compile Include="DSL\Reindex\ReindexDescriptor.cs" />
    <Compile Include="DSL\Suggest\BaseSuggestDescriptor.cs" />
    <Compile Include="DSL\Suggest\DirectGeneratorDescriptor.cs" />
    <Compile Include="DSL\Suggest\PhraseSuggestDescriptor.cs" />
    <Compile Include="DSL\Suggest\SuggestBucket.cs" />
    <Compile Include="DSL\Suggest\TermSuggestDescriptor.cs" />
    <Compile Include="Exception\ReindexException.cs" />
    <Compile Include="Domain\Responses\ReindexObservable.cs" />
    <Compile Include="Domain\Responses\ReindexObserver.cs" />
    <Compile Include="Domain\Responses\ReindexResponse.cs" />
    <Compile Include="ElasticClient-Reindex.cs" />
    <Compile Include="Domain\Hit\HighlightCollection.cs" />
    <Compile Include="Domain\RawJson.cs" />
    <Compile Include="Domain\Responses\ClusterStateResponse.cs" />
    <Compile Include="Domain\Responses\BulkUpdateResponseItem.cs" />
    <Compile Include="Domain\State\ClusterState.cs" />
    <Compile Include="DSL\Bulk\BulkUpdateDescriptor.cs" />
    <Compile Include="DSL\Filter\HasParentFilterDescriptor.cs" />
    <Compile Include="Domain\DSL\ChildScoreType.cs" />
    <Compile Include="DSL\Query\HasParentQueryDescriptor.cs" />
    <Compile Include="Domain\DSL\ParentScoreType.cs" />
    <Compile Include="DSL\RegisterPercolatorDescriptor.cs" />
    <Compile Include="DSL\PercolateDescriptor.cs" />
    <Compile Include="DSL\Query\SubDescriptors\ExternalFieldDeclarationDescriptor.cs" />
    <Compile Include="DSL\Query\SubDescriptors\IExternalFieldDeclarationDescriptor.cs" />
    <Compile Include="DSL\Query\MultiMatchQueryDescriptor.cs" />
    <Compile Include="ElasticClient-State.cs" />
    <Compile Include="Extensions\UriExtensions.cs" />
    <Compile Include="Resolvers\Converters\AnalysisSettingsConverter.cs" />
    <Compile Include="Resolvers\Converters\AnalyzerCollectionConverter.cs" />
    <Compile Include="Resolvers\Converters\CharFilterCollectionConverter.cs" />
    <Compile Include="Resolvers\Converters\ConcreteTypeConverter.cs" />
    <Compile Include="Domain\Mapping\Attributes\IElasticPropertyAttribute.cs" />
    <Compile Include="Domain\Mapping\Attributes\IElasticPropertyVisitor.cs" />
    <Compile Include="Domain\Mapping\Types\WarmerMapping.cs" />
    <Compile Include="Domain\Responses\WarmerResponse.cs">
      <SubType>Code</SubType>
    </Compile>
    <Compile Include="Domain\Settings\CustomSimilaritySettings.cs" />
    <Compile Include="DSL\Rescore\RescoreDescriptor.cs" />
    <Compile Include="DSL\Termplates\CreateWarmerDescriptor.cs" />
    <Compile Include="DSL\PutWarmerDescriptor.cs" />
    <Compile Include="DSL\GetWarmerDescriptor.cs" />
    <Compile Include="DSL\Query\MatchPhrasePrefixQueryDescriptor.cs" />
    <Compile Include="DSL\Query\MatchPhraseQueryDescriptor.cs" />
    <Compile Include="DSL\Query\MatchQueryDescriptor.cs" />
    <Compile Include="DSL\Query\CustomFiltersScoreQueryDescriptor.cs" />
    <Compile Include="DSL\Query\FilterScoreQueryDescriptor.cs" />
    <Compile Include="ElasticClient-Warmers.cs" />
    <Compile Include="Domain\Responses\BulkCreateResponseItem.cs" />
    <Compile Include="Domain\Responses\BulkDeleteResponseItem.cs" />
    <Compile Include="Domain\Responses\BulkIndexResponseItem.cs" />
    <Compile Include="Domain\Responses\BulkOperationResponseItem.cs" />
    <Compile Include="Domain\Responses\MultiSearchResponse.cs" />
    <Compile Include="Domain\Responses\IBulkResponse.cs" />
    <Compile Include="Domain\Settings\SimilaritySettings.cs" />
    <Compile Include="ElasticClient-MultiSearch.cs" />
    <Compile Include="Domain\Mapping\Types\TemplateMapping.cs" />
    <Compile Include="Domain\Responses\TemplateResponse.cs" />
    <Compile Include="DSL\MultiSearchDescriptor.cs" />
    <Compile Include="DSL\PutTemplateDescriptor.cs" />
    <Compile Include="ElasticClient-Template.cs" />
    <Compile Include="Domain\Bulk\BaseBulkOperation.cs" />
    <Compile Include="DSL\Bulk\BulkCreateDescriptor.cs" />
    <Compile Include="DSL\BulkDescriptor.cs" />
    <Compile Include="DSL\Bulk\BulkIndexDescriptor.cs" />
    <Compile Include="DSL\Bulk\BulkDeleteDescriptor.cs" />
    <Compile Include="ElasticClient-DeleteByQuery.cs" />
    <Compile Include="ElasticClient-DeleteMany.cs" />
    <Compile Include="Domain\Analysis\Analyzers\Language.cs" />
    <Compile Include="Domain\Analysis\Analyzers\LanguageAnalyzer.cs" />
    <Compile Include="Domain\Analysis\Analyzers\KeywordAnalyzer.cs" />
    <Compile Include="Domain\Analysis\Analyzers\PatternAnalyzer.cs" />
    <Compile Include="Domain\Analysis\Analyzers\StopAnalyzer.cs" />
    <Compile Include="Domain\Analysis\Analyzers\WhitespaceAnalyzer.cs" />
    <Compile Include="Domain\Analysis\Analyzers\SimpleAnalyzer.cs" />
    <Compile Include="Domain\Analysis\CharFilter\CharFilterBase.cs" />
    <Compile Include="Domain\Analysis\CharFilter\HtmlStripCharFilter.cs" />
    <Compile Include="Domain\Analysis\CharFilter\MappingCharFilter.cs" />
    <Compile Include="Domain\Analysis\IAnalysisSetting.cs" />
    <Compile Include="Domain\Analysis\TokenFilter\AsciiFoldingTokenFilter.cs" />
    <Compile Include="Domain\Analysis\TokenFilter\CompoundWordTokenFilter.cs" />
    <Compile Include="Domain\Analysis\TokenFilter\TrimTokenFilter.cs" />
    <Compile Include="Domain\Analysis\TokenFilter\UniqueTokenFilter.cs" />
    <Compile Include="Domain\Analysis\TokenFilter\TruncateTokenFilter.cs" />
    <Compile Include="Domain\Analysis\TokenFilter\ElisionTokenFilter.cs" />
    <Compile Include="Domain\Analysis\TokenFilter\ReverseTokenFilter.cs" />
    <Compile Include="Domain\Analysis\TokenFilter\DictionaryDecompounderTokenFilter.cs" />
    <Compile Include="Domain\Analysis\TokenFilter\HyphenationDecompounderTokenFilter.cs" />
    <Compile Include="Domain\Analysis\TokenFilter\PhoneticTokenFilter.cs" />
    <Compile Include="Domain\Analysis\TokenFilter\SnowballTokenFilter.cs" />
    <Compile Include="Domain\Analysis\TokenFilter\KStemTokenFilter.cs" />
    <Compile Include="Domain\Analysis\TokenFilter\KeywordMarkerTokenFilter.cs" />
    <Compile Include="Domain\Analysis\TokenFilter\StemmerTokenFilter.cs" />
    <Compile Include="Domain\Analysis\TokenFilter\PorterStemTokenFilter.cs" />
    <Compile Include="Domain\Analysis\TokenFilter\LowercaseTokenFilter.cs" />
    <Compile Include="Domain\Analysis\TokenFilter\LengthTokenFilter.cs" />
    <Compile Include="Domain\Analysis\TokenFilter\StandardTokenFilter.cs" />
    <Compile Include="Domain\Analysis\Tokenizer\PathHierarchyTokenizer.cs" />
    <Compile Include="Domain\Analysis\Tokenizer\UaxEmailUrlTokenizer.cs" />
    <Compile Include="Domain\Analysis\Tokenizer\PatternTokenizer.cs" />
    <Compile Include="Domain\Analysis\Tokenizer\WhitespaceTokenizer.cs" />
    <Compile Include="Domain\Analysis\Tokenizer\StandardTokenizer.cs" />
    <Compile Include="Domain\Analysis\Tokenizer\NGramTokenizer.cs" />
    <Compile Include="Domain\Analysis\Tokenizer\LowercaseTokenizer.cs" />
    <Compile Include="Domain\Analysis\Tokenizer\LetterTokenizer.cs" />
    <Compile Include="Domain\Analysis\Tokenizer\EdgeNGramTokenizer.cs" />
    <Compile Include="Domain\Analysis\Tokenizer\KeywordTokenizer.cs" />
    <Compile Include="Domain\Analysis\Tokenizer\TokenizerBase.cs" />
    <Compile Include="Domain\Analysis\TokenFilter\EdgeNgramTokenFilter.cs" />
    <Compile Include="DSL\Mapping\AnalysisDescriptor.cs" />
    <Compile Include="DSL\CreateIndexDescriptor.cs" />
    <Compile Include="Domain\Analysis\Analyzers\AnalyzerBase.cs" />
    <Compile Include="ElasticClient-CreateIndex.cs" />
    <Compile Include="Domain\Responses\HealthResponse.cs" />
    <Compile Include="Domain\Responses\NodeInfoResponse.cs" />
    <Compile Include="Domain\Responses\NodeStatsResponse.cs" />
    <Compile Include="Domain\Stats\IndexHealthStats.cs" />
    <Compile Include="Domain\Stats\NodeInfo.cs" />
    <Compile Include="Domain\Stats\NodeStats.cs" />
    <Compile Include="Domain\Stats\ShardHealthStats.cs" />
    <Compile Include="DSL\MoreLikeThisDescriptor.cs" />
    <Compile Include="ElasticClient-ClusterHealth.cs" />
    <Compile Include="ElasticClient-MoreLikeThis.cs" />
    <Compile Include="Domain\Mapping\Descriptors\AttachmentMappingDescriptor.cs" />
    <Compile Include="Domain\Mapping\Descriptors\BooleanMappingDescriptor.cs" />
    <Compile Include="Domain\Mapping\Descriptors\BinaryMappingDescriptor.cs" />
    <Compile Include="Domain\Mapping\Descriptors\GenericMappingDescriptor.cs" />
    <Compile Include="Domain\Mapping\Descriptors\DynamicTemplatesDescriptor.cs" />
    <Compile Include="Domain\Mapping\Descriptors\SingleMappingDescriptor.cs" />
    <Compile Include="Domain\Mapping\Descriptors\GeoShapeMappingDescriptor.cs" />
    <Compile Include="Domain\Mapping\Descriptors\GeoPointMappingDescriptor.cs" />
    <Compile Include="Domain\Mapping\Descriptors\IPMappingDescriptor.cs" />
    <Compile Include="Domain\Mapping\Descriptors\MultiFieldMappingDescriptor.cs" />
    <Compile Include="Domain\Mapping\Descriptors\NestedObjectMappingDescriptor.cs" />
    <Compile Include="Domain\Mapping\Descriptors\ObjectMappingDescriptor.cs" />
    <Compile Include="Domain\Mapping\Descriptors\CorePropertiesDescriptor.cs" />
    <Compile Include="Domain\Mapping\Descriptors\NumberMappingDescriptor.cs" />
    <Compile Include="Domain\Mapping\Descriptors\DateMappingDescriptor.cs" />
    <Compile Include="Domain\Mapping\Descriptors\PropertiesDescriptor.cs" />
    <Compile Include="Domain\Mapping\Descriptors\StringMappingDescriptor.cs" />
    <Compile Include="Domain\Mapping\SpecialFields\DynamicTemplate.cs" />
    <Compile Include="Domain\Mapping\Types\BinaryMapping.cs" />
    <Compile Include="Domain\Mapping\Types\BooleanMapping.cs" />
    <Compile Include="Domain\Mapping\Types\AttachmentMapping.cs" />
    <Compile Include="Domain\Mapping\Types\GeoShapeMapping.cs" />
    <Compile Include="Domain\Mapping\Types\GeoPointMapping.cs" />
    <Compile Include="Domain\Mapping\Types\IPMapping.cs" />
    <Compile Include="Domain\Mapping\Types\MultiFieldMapping.cs" />
    <Compile Include="Domain\Mapping\Types\IElasticCoreType.cs" />
    <Compile Include="Domain\Mapping\Types\DateMapping.cs" />
    <Compile Include="Domain\Mapping\Types\NumberMapping.cs" />
    <Compile Include="Domain\Mapping\Types\StringMapping.cs" />
    <Compile Include="Domain\Mapping\Types\NestedObjectMapping.cs" />
    <Compile Include="Domain\Mapping\Types\ObjectMapping.cs" />
    <Compile Include="ElasticClient-MappingGet.cs" />
    <Compile Include="ElasticClient-MappingDelete.cs" />
    <Compile Include="Domain\Hit\MultiGetHit.cs" />
    <Compile Include="Domain\Mapping\SpecialFields\AnalyzerFieldMapping.cs" />
    <Compile Include="Domain\Mapping\SpecialFields\AllFieldMapping.cs" />
    <Compile Include="Domain\Mapping\SpecialFields\BoostFieldMapping.cs" />
    <Compile Include="Domain\Mapping\SpecialFields\TtlFieldMapping.cs" />
    <Compile Include="Domain\Mapping\SpecialFields\TimestampFieldMapping.cs" />
    <Compile Include="Domain\Mapping\SpecialFields\SizeFieldMapping.cs" />
    <Compile Include="Domain\Mapping\SpecialFields\IndexFieldMapping.cs" />
    <Compile Include="Domain\Mapping\SpecialFields\RoutingFieldMapping.cs" />
    <Compile Include="Domain\Mapping\SpecialFields\TypeFieldMapping.cs" />
    <Compile Include="Domain\Mapping\SpecialFields\SourceFieldMapping.cs" />
    <Compile Include="DSL\PutMappingDescriptor.cs" />
    <Compile Include="Domain\Responses\MultiGetResponse.cs" />
    <Compile Include="DSL\MultiGetDescriptor.cs" />
    <Compile Include="ElasticClient-Get.cs" />
    <Compile Include="Domain\FieldSelection.cs" />
    <Compile Include="Domain\Responses\BulkResponse.cs" />
    <Compile Include="Domain\Responses\GetResponse.cs" />
    <Compile Include="Domain\Responses\DeleteResponse.cs" />
    <Compile Include="Domain\Responses\IndexResponse.cs" />
    <Compile Include="DSL\GetDescriptor.cs" />
    <Compile Include="ElasticClient-MultiGet.cs" />
    <Compile Include="Domain\Analysis\TokenFilter\NgramTokenFiler.cs" />
    <Compile Include="Domain\Analysis\TokenFilter\SynonymTokenFilter.cs" />
    <Compile Include="ElasticClient-Nodes.cs" />
    <Compile Include="ElasticClient-Scroll.cs" />
    <Compile Include="Domain\Hit\ValidationExplanation.cs" />
    <Compile Include="Domain\Responses\ValidateResponse.cs" />
    <Compile Include="DSL\ValidateQueryDescriptor.cs" />
    <Compile Include="ElasticClient-Validate.cs" />
    <Compile Include="Domain\DSL\Filter.cs" />
    <Compile Include="Domain\DSL\Query.cs" />
    <Compile Include="ElasticClient-Bulk.cs" />
    <Compile Include="Domain\Responses\UpdateResponse.cs" />
    <Compile Include="DSL\Filter\FilterContainer.cs" />
    <Compile Include="DSL\Filter\IFilterContainer.cs" />
    <Compile Include="DSL\Query\TermsQueryDescriptor.cs" />
    <Compile Include="DSL\UpdateDescriptor.cs" />
    <Compile Include="ElasticClient-Update.cs" />
    <Compile Include="Domain\Facets\QueryFacet.cs" />
    <Compile Include="DSL\Search\HighlightDescriptor.cs" />
    <Compile Include="DSL\Search\HighlightFieldDescriptor.cs" />
    <Compile Include="DSL\Paths\QueryPathDescriptor.cs" />
    <Compile Include="DSL\Facets\BaseFacetDescriptor.cs" />
    <Compile Include="DSL\Filter\FilterDescriptor.cs" />
    <Compile Include="DSL\Filter\NestedFilterDescriptor.cs" />
    <Compile Include="DSL\Filter\RangeFilterDescriptor.cs" />
    <Compile Include="DSL\Filter\HasChildFilterDescriptor.cs" />
    <Compile Include="DSL\Filter\GeoPolygonFilterDescriptor.cs" />
    <Compile Include="DSL\Filter\GeoDistanceRangeFilterDescriptor.cs" />
    <Compile Include="DSL\Filter\GeoDistanceFilterDescriptor.cs" />
    <Compile Include="DSL\Query\BoostingQueryDescriptor.cs" />
    <Compile Include="DSL\Query\BoolQueryDescriptor.cs" />
    <Compile Include="DSL\Query\ConstantScoreQueryDescriptor.cs" />
    <Compile Include="DSL\Query\IndicesQueryDescriptor.cs" />
    <Compile Include="DSL\Query\NestedQueryDescriptor.cs" />
    <Compile Include="DSL\Query\TopChildrenQueryDescriptor.cs" />
    <Compile Include="DSL\Query\SpanNotQueryDescriptor.cs" />
    <Compile Include="DSL\Query\SpanOrQueryDescriptor.cs" />
    <Compile Include="DSL\Query\SpanNearQueryDescriptor.cs" />
    <Compile Include="DSL\Query\SpanFirstQueryDescriptor.cs" />
    <Compile Include="DSL\Query\SpanQueryDescriptor.cs" />
    <Compile Include="DSL\Query\SpanTermQueryDescriptor.cs" />
    <Compile Include="DSL\Query\MoreLikeThisQueryDescriptor.cs" />
    <Compile Include="DSL\Query\FuzzyLikeThisQueryDescriptor.cs" />
    <Compile Include="DSL\Query\FuzzyDateQueryDescriptor.cs" />
    <Compile Include="DSL\Query\FuzzyNumericQueryDescriptor.cs" />
    <Compile Include="DSL\Query\FuzzyQueryDescriptor.cs" />
    <Compile Include="DSL\Query\HasChildQueryDescriptor.cs" />
    <Compile Include="DSL\Query\RangeQueryDescriptor.cs" />
    <Compile Include="DSL\Query\CustomBoostFactorQueryDescriptor.cs" />
    <Compile Include="DSL\Query\CustomScoreQueryDescriptor.cs" />
    <Compile Include="DSL\Query\DisMaxQueryDescriptor.cs" />
    <Compile Include="DSL\Query\FilteredQueryDescriptor.cs" />
    <Compile Include="DSL\Query\IdsQueryDescriptor.cs" />
    <Compile Include="DSL\Search\SortFieldDescriptor.cs" />
    <Compile Include="DSL\Search\SortGeoDistanceDescriptor.cs" />
    <Compile Include="DSL\Search\SortScriptDescriptor.cs" />
    <Compile Include="Enums\RewriteMultiTerm.cs" />
    <Compile Include="Enums\GeoTree.cs" />
    <Compile Include="Enums\NumericIndexOption.cs" />
    <Compile Include="Enums\IndexOptions.cs" />
    <Compile Include="Enums\ScoreMode.cs" />
<<<<<<< HEAD
    <Compile Include="Enums\SearchType.cs" />
    <Compile Include="Enums\Lang.cs" />
    <Compile Include="Enums\HistogramComparatorType.cs" />
    <Compile Include="Enums\Occur.cs" />
    <Compile Include="Enums\SortOrder.cs" />
    <Compile Include="Enums\TermsStatsComparatorType.cs" />
=======
    <Compile Include="Enums\DateHistogramComparatorType.cs" />
    <Compile Include="Enums\DistanceUnit.cs" />
>>>>>>> 5c42a37f
    <Compile Include="Enums\TextQueryType.cs" />
    <Compile Include="Enums\NestedScore.cs" />
    <Compile Include="Enums\TopChildrenScore.cs" />
    <Compile Include="Enums\Operator.cs" />
    <Compile Include="Enums\GeoOptimizeBBox.cs" />
    <Compile Include="Enums\GeoUnit.cs" />
    <Compile Include="DSL\Facets\GeoDistanceFacetDescriptor.cs" />
    <Compile Include="DSL\Facets\TermsStatsFacetDescriptor.cs" />
    <Compile Include="DSL\Facets\TermsStatsOrder.cs" />
    <Compile Include="DSL\Facets\StatisticalFacetDescriptor.cs" />
    <Compile Include="DSL\Facets\DateRounding.cs" />
    <Compile Include="DSL\Facets\DateHistogramFacetDescriptor.cs" />
    <Compile Include="DSL\Facets\DateInterval.cs" />
    <Compile Include="DSL\Facets\HistogramFacetDescriptor.cs" />
    <Compile Include="DSL\Facets\Range.cs" />
    <Compile Include="DSL\Facets\RangeFacetDescriptor.cs" />
    <Compile Include="DSL\Facets\FacetContainer.cs" />
    <Compile Include="DSL\Facets\TermsOrder.cs" />
    <Compile Include="DSL\Filter\BoolFilterDescriptor.cs" />
    <Compile Include="Enums\GeoExecution.cs" />
    <Compile Include="DSL\Filter\GeoBoundingBoxFilterDescriptor.cs" />
    <Compile Include="DSL\Filter\FilterBase.cs" />
    <Compile Include="DSL\Filter\ScriptFilterDescriptor.cs" />
    <Compile Include="DSL\Filter\MissingFilterDescriptor.cs" />
    <Compile Include="DSL\Filter\MatchAllFilterDescriptor.cs" />
    <Compile Include="Enums\TermsExecution.cs" />
    <Compile Include="DSL\Filter\TypeFilterDescriptor.cs" />
    <Compile Include="DSL\Filter\LimitFilterDescriptor.cs" />
    <Compile Include="DSL\Filter\IdsFilterDescriptor.cs" />
    <Compile Include="DSL\Filter\ExistsFilterDescriptor.cs" />
    <Compile Include="Resolvers\Converters\FuzzinessConverter.cs" />
    <Compile Include="Resolvers\Converters\Filters\RangeFilterJsonReader.cs" />
    <Compile Include="Resolvers\Converters\Filters\RegexpFilterJsonReader.cs" />
    <Compile Include="Resolvers\Converters\Filters\PrefixFilterConverter.cs" />
    <Compile Include="Resolvers\Converters\Filters\TermFilterConverter.cs" />
    <Compile Include="Resolvers\Converters\Filters\TermsFilterConverter.cs" />
    <Compile Include="Resolvers\Converters\Filters\GeoShapeFilterJsonReader.cs" />
    <Compile Include="Resolvers\Converters\Filters\GeoPolygonFilterJsonReader.cs" />
    <Compile Include="Resolvers\Converters\Filters\GeoDistanceRangeFilterConverter.cs" />
    <Compile Include="Resolvers\Converters\Filters\GeoDistanceFilterConverter.cs" />
    <Compile Include="Resolvers\Converters\Filters\GeoBoundingFilterConverter.cs" />
    <Compile Include="Domain\DSL\LatLon.cs" />
    <Compile Include="Resolvers\Converters\Queries\SpanTermQueryConverter.cs" />
    <Compile Include="Resolvers\Converters\Queries\MatchQueryJsonConverter.cs" />
    <Compile Include="Resolvers\Converters\Queries\FuzzyQueryJsonConverter.cs" />
    <Compile Include="Resolvers\Converters\Queries\TermsQueryJsonConverter.cs" />
    <Compile Include="Resolvers\Converters\ReadAsTypeConverter.cs" />
    <Compile Include="DSL\Facets\TermFacetDescriptor.cs" />
    <Compile Include="Domain\Facets\FilterFacet.cs" />
    <Compile Include="Domain\Mapping\ParentTypeMapping.cs" />
    <Compile Include="Domain\Responses\PercolateResponse.cs" />
    <Compile Include="Domain\Responses\UnregisterPercolateResponse.cs" />
    <Compile Include="Domain\Responses\RegisterPercolateResponse.cs" />
    <Compile Include="DSL\Query\QueryDescriptor.cs" />
    <Compile Include="DSL\SearchDescriptor.cs" />
    <Compile Include="ElasticClient-Percolate.cs" />
    <Compile Include="Domain\Hit\IndexSegment.cs" />
    <Compile Include="ElasticClient-Segments.cs" />
    <Compile Include="Domain\Hit\ShardSegmentRouting.cs" />
    <Compile Include="Domain\Hit\Segment.cs" />
    <Compile Include="Domain\Hit\ShardsSegment.cs" />
    <Compile Include="Domain\Responses\BaseResponse.cs" />
    <Compile Include="Domain\Responses\SegmentsResponse.cs" />
    <Compile Include="Domain\Responses\IndexExistsResponse.cs" />
    <Compile Include="ElasticClient-IndexExists.cs" />
    <Compile Include="Domain\Responses\GlobalStatsResponse.cs" />
    <Compile Include="Domain\Stats\TypeStats.cs" />
    <Compile Include="Domain\Stats\RefreshStats.cs" />
    <Compile Include="Domain\Stats\FlushStats.cs" />
    <Compile Include="Domain\Stats\MergesStats.cs" />
    <Compile Include="Domain\Stats\SearchStats.cs" />
    <Compile Include="Domain\Stats\GetStats.cs" />
    <Compile Include="Domain\Stats\IndexingStats.cs" />
    <Compile Include="Domain\Stats\StoreStats.cs" />
    <Compile Include="Domain\Stats\DocStats.cs" />
    <Compile Include="Domain\Stats\StatsContainer.cs" />
    <Compile Include="Domain\Stats\Stats.cs" />
    <Compile Include="ElasticClient-Stats.cs" />
    <Compile Include="Domain\Responses\AcknowledgedResponse.cs" />
    <Compile Include="Domain\Responses\IndexSettingsResponse.cs" />
    <Compile Include="ElasticClient-MappingIndex.cs" />
    <Compile Include="ElasticClient-ClearCache.cs" />
    <Compile Include="Domain\Hit\AnalyzeToken.cs" />
    <Compile Include="Domain\Hit\MultiHit.cs" />
    <Compile Include="Domain\Mapping\Attributes\ElasticPropertyAttribute.cs" />
    <Compile Include="Domain\Mapping\Types\IElasticType.cs" />
    <Compile Include="Domain\Mapping\Attributes\ElasticTypeAttribute.cs" />
    <Compile Include="Domain\Mapping\Types\RootObjectMapping.cs" />
    <Compile Include="Domain\Mapping\Types\GenericMapping.cs" />
    <Compile Include="Domain\Mapping\SpecialFields\IdFieldMapping.cs" />
    <Compile Include="Domain\Responses\AnalyzeResponse.cs" />
    <Compile Include="Domain\Responses\CountResponse.cs" />
    <Compile Include="Domain\Responses\ElasticsearchVersionInfo.cs" />
    <Compile Include="Domain\Responses\IndicesOperationResponse.cs" />
    <Compile Include="Domain\Responses\IndicesResponse.cs" />
    <Compile Include="Domain\Responses\SearchResponse.cs" />
    <Compile Include="Domain\Analysis\Analyzers\AnalysisSettings.cs" />
    <Compile Include="Domain\Analysis\Analyzers\CustomAnalyzer.cs" />
    <Compile Include="Domain\Settings\IndexSettings.cs" />
    <Compile Include="Domain\Analysis\Analyzers\SnowballAnalyzer.cs" />
    <Compile Include="ElasticClient-Analyze.cs" />
    <Compile Include="ElasticClient-Aliases.cs" />
    <Compile Include="ElasticClient-Optimize.cs" />
    <Compile Include="ElasticClient-Flush.cs" />
    <Compile Include="ElasticClient-OpenClose.cs" />
    <Compile Include="ElasticClient-Refresh.cs" />
    <Compile Include="Domain\Facets\GeoDistanceFacet.cs" />
    <Compile Include="Domain\Facets\DateHistogramFacet.cs">
      <SubType>Code</SubType>
    </Compile>
    <Compile Include="Domain\Facets\DateRangeFacet.cs">
      <SubType>Code</SubType>
    </Compile>
    <Compile Include="Domain\Facets\Facet.cs" />
    <Compile Include="Domain\Facets\FacetItem.cs" />
    <Compile Include="Domain\Facets\HistogramFacet.cs" />
    <Compile Include="Domain\Facets\RangeFacet.cs">
      <SubType>Code</SubType>
    </Compile>
    <Compile Include="Domain\Facets\StatisticalFacet.cs">
      <SubType>Code</SubType>
    </Compile>
    <Compile Include="Domain\Facets\TermFacet.cs" />
    <Compile Include="Domain\Facets\TermStatsFacet.cs">
      <SubType>Code</SubType>
    </Compile>
    <Compile Include="Domain\Hit\Highlight.cs" />
    <Compile Include="Domain\Hit\Explanation.cs" />
    <Compile Include="Domain\Hit\ExplanationDetail.cs" />
    <Compile Include="Domain\Hit\Hit.cs" />
    <Compile Include="Domain\Hit\HitsMetaData.cs" />
<<<<<<< HEAD
    <Compile Include="Enums\StatsInfo.cs" />
=======
    <Compile Include="Enums\ClearCacheOptions.cs" />
>>>>>>> 5c42a37f
    <Compile Include="IElasticClient.cs" />
    <Compile Include="Properties\InternalsVisibleTo.cs" />
    <Compile Include="Resolvers\Converters\BulkOperationResponseItemConverter.cs" />
    <Compile Include="Resolvers\Converters\Aggregations\AggregationConverter.cs" />
    <Compile Include="Resolvers\Converters\FieldNameFilterConverter.cs" />
    <Compile Include="Resolvers\Converters\FieldNameQueryConverter.cs" />
    <Compile Include="Resolvers\Converters\IndexSettingsResponseConverter.cs" />
    <Compile Include="Resolvers\Converters\SuggestResponseConverter.cs" />
    <Compile Include="Resolvers\Converters\PropertyPathMarkerConverter.cs" />
    <Compile Include="Resolvers\Converters\DynamicMappingOptionConverter.cs" />
    <Compile Include="Resolvers\Converters\DictionaryKeysAreNotPropertyNamesJsonConverter.cs" />
    <Compile Include="Resolvers\Converters\IndexNameMarkerConverter.cs" />
    <Compile Include="Resolvers\Converters\TokenFilterCollectionConverter.cs" />
    <Compile Include="Resolvers\Converters\TokenizerCollectionConverter.cs" />
    <Compile Include="Resolvers\Converters\TypeNameMarkerConverter.cs" />
    <Compile Include="Resolvers\Converters\UriJsonConverter.cs" />
    <Compile Include="Resolvers\Converters\WarmerMappingConverter.cs" />
    <Compile Include="Resolvers\Converters\ShardsSegmentConverter.cs" />
    <Compile Include="Resolvers\Converters\MultiGetHitConverter.cs" />
    <Compile Include="Resolvers\Converters\DynamicTemplatesConverter.cs" />
    <Compile Include="Resolvers\Converters\ElasticCoreTypeConverter.cs" />
    <Compile Include="Resolvers\Converters\ElasticTypeConverter.cs" />
    <Compile Include="Resolvers\Converters\MultiSearchConverter.cs" />
    <Compile Include="Resolvers\Converters\IndexSettingsConverter.cs" />
    <Compile Include="Domain\Hit\ShardsMetaData.cs" />
    <Compile Include="ElasticClient-Count.cs" />
    <Compile Include="Domain\Analysis\TokenFilter\ShingleTokenFilter.cs" />
    <Compile Include="Domain\Analysis\TokenFilter\TokenFilterBase.cs" />
    <Compile Include="ElasticClient-Delete.cs" />
    <Compile Include="ElasticClient-MappingType.cs" />
    <Compile Include="ElasticClient-Source.cs" />
    <Compile Include="ElasticClient-Index.cs" />
    <Compile Include="ElasticClient.cs" />
    <Compile Include="Extensions\Extensions.cs" />
    <Compile Include="DSL\Query\IQuery.cs" />
    <Compile Include="DSL\Query\MatchAllQuery.cs" />
    <Compile Include="DSL\Query\PrefixQueryDescriptor.cs" />
    <Compile Include="Enums\TermVectorOption.cs" />
    <Compile Include="Enums\FieldIndexOption.cs" />
    <Compile Include="Enums\NumericType.cs" />
    <Compile Include="Resolvers\Converters\FacetConverter.cs" />
    <Compile Include="Resolvers\Converters\CustomJsonConverter.cs" />
    <Compile Include="Resolvers\Converters\UnixDateTimeConverter.cs" />
    <Compile Include="Resolvers\Converters\YesNoBoolConverter.cs" />
    <Compile Include="Domain\Paths\ElasticsearchPathInfo.cs" />
    <Compile Include="Resolvers\ExpressionVisitor.cs" />
    <Compile Include="Resolvers\IndexNameMarker.cs" />
    <Compile Include="Domain\Paths\PathInfoHttpMethod.cs" />
    <Compile Include="Resolvers\IndexNameMarkerExtensions.cs" />
    <Compile Include="Resolvers\IndexNameResolver.cs" />
    <Compile Include="Resolvers\IdResolver.cs" />
    <Compile Include="Resolvers\Inflector.cs" />
    <Compile Include="DSL\Query\QueryStringDescriptor.cs" />
    <Compile Include="DSL\Query\TermQueryDescriptor.cs" />
    <Compile Include="DSL\Query\WildcardQueryDescriptor.cs" />
    <Compile Include="ElasticClient-Search.cs" />
    <Compile Include="Resolvers\ElasticContractResolver.cs" />
    <Compile Include="Enums\FacetTypes.cs" />
    <Compile Include="Exception\DslException.cs" />
    <Compile Include="Enums\FieldType.cs" />
    <Compile Include="Properties\AssemblyInfo.cs" />
    <Compile Include="Resolvers\PropertyNameResolver.cs" />
    <Compile Include="Resolvers\SettingsContractResolver.cs" />
    <Compile Include="Resolvers\TypeNameMarker.cs" />
    <Compile Include="Resolvers\TypeNameMarkerExtensions.cs" />
    <Compile Include="Resolvers\TypeNameResolver.cs" />
    <Compile Include="Resolvers\Writers\TypeMappingWriter.cs" />
    <Compile Include="Domain\Analysis\TokenFilter\PatternReplaceTokenFilter.cs" />
    <Compile Include="Domain\Analysis\Analyzers\StandardAnalyzer.cs" />
    <Compile Include="Domain\Analysis\TokenFilter\StopTokenFilter.cs" />
    <Compile Include="Domain\Analysis\TokenFilter\WordDelimiterTokenFilter.cs" />
    <Compile Include="Resolvers\Writers\WritePropertiesFromAttributeVisitor.cs" />
  </ItemGroup>
  <ItemGroup>
    <BootstrapperPackage Include="Microsoft.Net.Client.3.5">
      <Visible>False</Visible>
      <ProductName>.NET Framework 3.5 SP1 Client Profile</ProductName>
      <Install>false</Install>
    </BootstrapperPackage>
    <BootstrapperPackage Include="Microsoft.Net.Framework.3.5.SP1">
      <Visible>False</Visible>
      <ProductName>.NET Framework 3.5 SP1</ProductName>
      <Install>true</Install>
    </BootstrapperPackage>
    <BootstrapperPackage Include="Microsoft.Windows.Installer.3.1">
      <Visible>False</Visible>
      <ProductName>Windows Installer 3.1</ProductName>
      <Install>true</Install>
    </BootstrapperPackage>
  </ItemGroup>
  <ItemGroup>
    <ProjectReference Include="..\Elasticsearch.Net\Elasticsearch.Net.csproj">
      <Project>{e97ccf40-0ba6-43fe-9f2d-58d454134088}</Project>
      <Name>Elasticsearch.Net</Name>
    </ProjectReference>
  </ItemGroup>
  <ItemGroup>
    <None Include="packages.config" />
  </ItemGroup>
  <ItemGroup>
    <Folder Include="Domain\Parameters\" />
    <Folder Include="DSL\TermVector\" />
  </ItemGroup>
  <Import Project="$(MSBuildBinPath)\Microsoft.CSharp.targets" />
  <Import Project="$(SolutionDir)\.nuget\NuGet.targets" Condition="Exists('$(SolutionDir)\.nuget\NuGet.targets')" />
  <PropertyGroup>
    <!--<PreBuildEvent>IF NOT EXIST "$(SolutionDir)..\build\keys\keypair.snk" (CD "$(SolutionDir).." &amp;&amp; "build.bat" CreateKeysIfAbsent &amp;&amp; CD %25~dp0)
</PreBuildEvent>-->
  </PropertyGroup>
  <!-- To modify your build process, add your task inside one of the targets below and uncomment it. 
       Other similar extension points exist, see Microsoft.Common.targets.
  <Target Name="BeforeBuild">
  </Target>
  <Target Name="AfterBuild">
  </Target>
  -->
</Project><|MERGE_RESOLUTION|>--- conflicted
+++ resolved
@@ -607,17 +607,6 @@
     <Compile Include="Enums\NumericIndexOption.cs" />
     <Compile Include="Enums\IndexOptions.cs" />
     <Compile Include="Enums\ScoreMode.cs" />
-<<<<<<< HEAD
-    <Compile Include="Enums\SearchType.cs" />
-    <Compile Include="Enums\Lang.cs" />
-    <Compile Include="Enums\HistogramComparatorType.cs" />
-    <Compile Include="Enums\Occur.cs" />
-    <Compile Include="Enums\SortOrder.cs" />
-    <Compile Include="Enums\TermsStatsComparatorType.cs" />
-=======
-    <Compile Include="Enums\DateHistogramComparatorType.cs" />
-    <Compile Include="Enums\DistanceUnit.cs" />
->>>>>>> 5c42a37f
     <Compile Include="Enums\TextQueryType.cs" />
     <Compile Include="Enums\NestedScore.cs" />
     <Compile Include="Enums\TopChildrenScore.cs" />
@@ -749,11 +738,6 @@
     <Compile Include="Domain\Hit\ExplanationDetail.cs" />
     <Compile Include="Domain\Hit\Hit.cs" />
     <Compile Include="Domain\Hit\HitsMetaData.cs" />
-<<<<<<< HEAD
-    <Compile Include="Enums\StatsInfo.cs" />
-=======
-    <Compile Include="Enums\ClearCacheOptions.cs" />
->>>>>>> 5c42a37f
     <Compile Include="IElasticClient.cs" />
     <Compile Include="Properties\InternalsVisibleTo.cs" />
     <Compile Include="Resolvers\Converters\BulkOperationResponseItemConverter.cs" />
