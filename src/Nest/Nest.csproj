﻿<?xml version="1.0" encoding="utf-8"?>
<Project ToolsVersion="4.0" DefaultTargets="Build" xmlns="http://schemas.microsoft.com/developer/msbuild/2003">
  <PropertyGroup>
    <Configuration Condition=" '$(Configuration)' == '' ">Debug</Configuration>
    <Platform Condition=" '$(Platform)' == '' ">AnyCPU</Platform>
    <ProductVersion>9.0.21022</ProductVersion>
    <SchemaVersion>2.0</SchemaVersion>
    <ProjectGuid>{072BA7DA-7B60-407D-8B6E-95E3186BE70C}</ProjectGuid>
    <OutputType>Library</OutputType>
    <AppDesignerFolder>Properties</AppDesignerFolder>
    <RootNamespace>Nest</RootNamespace>
    <AssemblyName>Nest</AssemblyName>
    <FileAlignment>512</FileAlignment>
    <FileUpgradeFlags>
    </FileUpgradeFlags>
    <OldToolsVersion>3.5</OldToolsVersion>
    <UpgradeBackupLocation />
    <PublishUrl>publish\</PublishUrl>
    <Install>true</Install>
    <InstallFrom>Disk</InstallFrom>
    <UpdateEnabled>false</UpdateEnabled>
    <UpdateMode>Foreground</UpdateMode>
    <UpdateInterval>7</UpdateInterval>
    <UpdateIntervalUnits>Days</UpdateIntervalUnits>
    <UpdatePeriodically>false</UpdatePeriodically>
    <UpdateRequired>false</UpdateRequired>
    <MapFileExtensions>true</MapFileExtensions>
    <ApplicationRevision>0</ApplicationRevision>
    <ApplicationVersion>1.0.0.%2a</ApplicationVersion>
    <IsWebBootstrapper>false</IsWebBootstrapper>
    <UseApplicationTrust>false</UseApplicationTrust>
    <BootstrapperEnabled>true</BootstrapperEnabled>
    <SolutionDir Condition="$(SolutionDir) == '' Or $(SolutionDir) == '*Undefined*'">..\</SolutionDir>
    <RestorePackages>true</RestorePackages>
  </PropertyGroup>
  <PropertyGroup Condition=" '$(Configuration)|$(Platform)' == 'Debug|AnyCPU' ">
    <DebugSymbols>True</DebugSymbols>
    <DebugType>full</DebugType>
    <Optimize>False</Optimize>
    <OutputPath>bin\Debug\</OutputPath>
    <DefineConstants>DEBUG;TRACE</DefineConstants>
    <ErrorReport>prompt</ErrorReport>
    <WarningLevel>4</WarningLevel>
    <CodeAnalysisRuleSet>BasicCorrectnessRules.ruleset</CodeAnalysisRuleSet>
    <PlatformTarget>AnyCPU</PlatformTarget>
    <DocumentationFile>bin\Debug\Nest.XML</DocumentationFile>
    <UseVSHostingProcess>false</UseVSHostingProcess>
    <NoWarn>1591,1572,1571,1573,1587,1570</NoWarn>
  </PropertyGroup>
  <PropertyGroup Condition=" '$(Configuration)|$(Platform)' == 'Release|AnyCPU' ">
    <DebugType>pdbonly</DebugType>
    <Optimize>True</Optimize>
    <OutputPath>bin\Release\</OutputPath>
    <DefineConstants>TRACE</DefineConstants>
    <ErrorReport>prompt</ErrorReport>
    <WarningLevel>4</WarningLevel>
    <CodeAnalysisRuleSet>AllRules.ruleset</CodeAnalysisRuleSet>
    <DocumentationFile>bin\Release\Nest.XML</DocumentationFile>
    <NoWarn>1591,1572,1571,1573,1587,1570</NoWarn>
  </PropertyGroup>
  <PropertyGroup Condition="'$(Configuration)|$(Platform)' == 'Debug - Generator|AnyCPU'">
    <DebugSymbols>true</DebugSymbols>
    <OutputPath>bin\Debug - Generator\</OutputPath>
    <DefineConstants>DEBUG;TRACE</DefineConstants>
    <DocumentationFile>bin\Debug\Nest.XML</DocumentationFile>
    <DebugType>full</DebugType>
    <PlatformTarget>AnyCPU</PlatformTarget>
    <ErrorReport>prompt</ErrorReport>
    <CodeAnalysisRuleSet>BasicCorrectnessRules.ruleset</CodeAnalysisRuleSet>
  </PropertyGroup>
  <PropertyGroup>
    <SignAssembly>true</SignAssembly>
  </PropertyGroup>
  <PropertyGroup>
    <AssemblyOriginatorKeyFile>..\..\build\keys\keypair.snk</AssemblyOriginatorKeyFile>
  </PropertyGroup>
  <ItemGroup>
    <Reference Include="Microsoft.CSharp" />
    <Reference Include="Newtonsoft.Json, Version=6.0.0.0, Culture=neutral, PublicKeyToken=30ad4fe6b2a6aeed, processorArchitecture=MSIL">
      <SpecificVersion>False</SpecificVersion>
      <HintPath>..\..\dep\Newtonsoft.Json.6.0.1\lib\net40\Newtonsoft.Json.dll</HintPath>
    </Reference>
    <Reference Include="System" />
    <Reference Include="System.Core">
      <RequiredTargetFramework>3.5</RequiredTargetFramework>
    </Reference>
    <Reference Include="System.Configuration" />
    <Reference Include="System.Runtime.Serialization" />
    <Reference Include="System.ServiceModel" />
  </ItemGroup>
  <ItemGroup>
    <Compile Include="ConvenienceExtensions\AliasExtensions.cs" />
    <Compile Include="ConvenienceExtensions\CountExtensions.cs" />
    <Compile Include="ConvenienceExtensions\DeleteExtensions.cs" />
    <Compile Include="ConvenienceExtensions\IndexManyExtensions.cs" />
    <Compile Include="ConvenienceExtensions\GetExtensions.cs" />
    <Compile Include="ConvenienceExtensions\DeleteManyExtensions.cs" />
    <Compile Include="ConvenienceExtensions\GetManyExtensions.cs" />
    <Compile Include="ConvenienceExtensions\CreateIndexExtensions.cs" />
    <Compile Include="ConvenienceExtensions\OpenCloseIndexExtensions.cs" />
    <Compile Include="ConvenienceExtensions\ExistsExtensions.cs" />
    <Compile Include="ConvenienceExtensions\ScrollExtensions.cs" />
    <Compile Include="ConvenienceExtensions\SerializerExtensions.cs" />
    <Compile Include="ConvenienceExtensions\SourceExtensions.cs" />
    <Compile Include="ConvenienceExtensions\SourceManyExtensions.cs" />
    <Compile Include="Domain\Aggregations\AggregationsHelper.cs" />
    <Compile Include="Domain\Aggregations\Bucket.cs" />
    <Compile Include="Domain\Aggregations\BucketAggregationBase.cs" />
    <Compile Include="Domain\Aggregations\HistogramItem.cs" />
    <Compile Include="Domain\Aggregations\ExtendedStatsMetric.cs" />
    <Compile Include="Domain\Aggregations\IAggration.cs" />
    <Compile Include="Domain\Aggregations\IBucketAggregation.cs" />
    <Compile Include="Domain\Aggregations\IBucketItem.cs" />
    <Compile Include="Domain\Aggregations\IBucketWithCountAggregation.cs" />
    <Compile Include="Domain\Aggregations\IMetricAggregation.cs" />
    <Compile Include="Domain\Aggregations\SignificantTermItem.cs" />
    <Compile Include="Domain\Aggregations\KeyItem.cs" />
    <Compile Include="Domain\Aggregations\SingleBucket.cs" />
    <Compile Include="Domain\Aggregations\RangeItem.cs" />
    <Compile Include="Domain\Aggregations\PercentilesMetric.cs" />
    <Compile Include="Domain\Aggregations\StatsMetric.cs" />
    <Compile Include="Domain\Aggregations\ValueMetric.cs" />
    <Compile Include="Domain\Alias\CreateAliasDescriptor.cs" />
    <Compile Include="Domain\Alias\AliasAddDescriptor.cs" />
    <Compile Include="Domain\Alias\AliasAddOperation.cs" />
    <Compile Include="Domain\Alias\AliasDefinition.cs" />
    <Compile Include="Domain\Alias\AliasRemoveDescriptor.cs" />
    <Compile Include="Domain\Alias\AliasRemoveOperation.cs" />
    <Compile Include="Domain\Alias\IAliasAction.cs" />
    <Compile Include="Domain\Analysis\CharFilter\PatternReplaceCharFilter.cs" />
    <Compile Include="Domain\Analysis\TokenFilter\DelimitedPayloadTokenFilter.cs" />
    <Compile Include="Domain\Analysis\TokenFilter\CommonGramsTokenFilter.cs" />
    <Compile Include="Domain\Analysis\TokenFilter\KeywordRepeatTokenFilter.cs" />
    <Compile Include="Domain\Analysis\TokenFilter\HunspellTokenFilter.cs" />
    <Compile Include="Domain\Analysis\TokenFilter\LimitTokenCountTokenFilter.cs" />
    <Compile Include="Domain\Analysis\TokenFilter\PatternCaptureTokenFilter.cs" />
    <Compile Include="Domain\Analysis\TokenFilter\KeepWordsTokenFilter.cs" />
    <Compile Include="Domain\Analysis\TokenFilter\StemmerOverrideTokenFilter.cs" />
    <Compile Include="Domain\Analysis\TokenFilter\UppercaseTokenFilter.cs" />
    <Compile Include="Domain\Bulk\IBulkOperation.cs" />
    <Compile Include="Domain\Cat\CatShardsRecord.cs" />
    <Compile Include="Domain\Cat\CatFielddataRecord.cs" />
    <Compile Include="Domain\Cat\CatThreadPoolRecord.cs" />
    <Compile Include="Domain\Cat\CatRecoveryRecord.cs" />
    <Compile Include="Domain\Cat\CatPluginsRecord.cs" />
    <Compile Include="Domain\Cat\CatPendingTasksRecord.cs" />
    <Compile Include="Domain\Hit\ExplainGet.cs" />
    <Compile Include="Domain\Mapping\Descriptors\FieldDataFilterDescriptor.cs" />
    <Compile Include="Domain\Mapping\Descriptors\FieldDataFrequencyFilterDescriptor.cs" />
    <Compile Include="Domain\Mapping\Descriptors\FieldDataNonStringMappingDescriptor.cs" />
    <Compile Include="Domain\Mapping\Descriptors\FieldDataRegexFilterDescriptor.cs" />
    <Compile Include="Domain\Mapping\Descriptors\FieldDataStringMappingDescriptor.cs" />
    <Compile Include="Domain\Mapping\Descriptors\MappingTransformDescriptor.cs" />
    <Compile Include="Domain\Mapping\IFieldMapping.cs" />
    <Compile Include="Domain\Mapping\SpecialFields\ISpecialField.cs" />
    <Compile Include="Domain\Geometry\CircleGeoShape.cs" />
    <Compile Include="Domain\Geometry\EnvelopeGeoShape.cs" />
    <Compile Include="Domain\Geometry\GeoShape.cs" />
    <Compile Include="Domain\Geometry\LineStringGeoShape.cs" />
    <Compile Include="Domain\Geometry\MultiLineStringGeoShape.cs" />
    <Compile Include="Domain\Geometry\MultiPointGeoShape.cs" />
    <Compile Include="Domain\Geometry\MultiPolygonGeoShape.cs" />
    <Compile Include="Domain\Geometry\PointGeoShape.cs" />
    <Compile Include="Domain\Geometry\PolygonGeoShape.cs" />
    <Compile Include="Domain\Mapping\SubMappings\FieldData\FieldDataFilter.cs" />
    <Compile Include="Domain\Mapping\SubMappings\FieldData\FieldDataFrequencyFilter.cs" />
    <Compile Include="Domain\Mapping\SubMappings\FieldData\FieldDataMapping.cs" />
    <Compile Include="Domain\Mapping\SubMappings\FieldData\FieldDataNonStringMapping.cs" />
    <Compile Include="Domain\Mapping\SubMappings\FieldData\FieldDataRegexFilter.cs" />
    <Compile Include="Domain\Mapping\SubMappings\FieldData\FieldDataStringMapping.cs" />
    <Compile Include="Domain\Mapping\SubMappings\NormsMapping.cs" />
    <Compile Include="Domain\Mapping\SubMappings\MappingTransform.cs" />
    <Compile Include="Domain\Cat\CatAliasesRecord.cs" />
    <Compile Include="Domain\Cat\CatAllocationRecord.cs" />
    <Compile Include="Domain\Cat\CatCountRecord.cs" />
    <Compile Include="Domain\Cat\CatHealthRecord.cs" />
    <Compile Include="Domain\Cat\CatIndicesRecord.cs" />
    <Compile Include="Domain\Cat\CatMasterRecord.cs" />
    <Compile Include="Domain\Cat\CatNodesRecord.cs" />
    <Compile Include="Domain\Responses\ClusterStatsResponse.cs" />
    <Compile Include="Domain\Responses\ClusterPendingTasksResponse.cs" />
    <Compile Include="Domain\Responses\ExplainResponse.cs" />
    <Compile Include="Domain\Responses\GetFieldMappingResponse.cs" />
    <Compile Include="Domain\Cat\ICatRecord.cs" />
    <Compile Include="Domain\Responses\SnapshotStatusResponse.cs" />
    <Compile Include="Domain\Responses\MultiPercolateResponse.cs" />
    <Compile Include="Domain\Responses\NodesHotThreadsResponse.cs" />
    <Compile Include="Domain\Responses\CatResponse.cs" />
    <Compile Include="Domain\Recovery\RecoveryOrigin.cs" />
    <Compile Include="Domain\Recovery\RecoveryStartStatus.cs" />
    <Compile Include="Domain\Recovery\RecoveryBytes.cs" />
    <Compile Include="Domain\Recovery\RecoveryFileDetails.cs" />
    <Compile Include="Domain\Recovery\RecoveryFiles.cs" />
    <Compile Include="Domain\Recovery\RecoveryIndexStatus.cs" />
    <Compile Include="Domain\Recovery\RecoveryStatus.cs" />
    <Compile Include="Domain\Responses\RecoveryStatusResponse.cs" />
    <Compile Include="Domain\Recovery\RecoveryTranslogStatus.cs" />
    <Compile Include="Domain\Responses\ShardRecovery.cs" />
    <Compile Include="Domain\Stats\ClusterNodesStas.cs" />
    <Compile Include="Domain\Stats\CompletionStats.cs" />
    <Compile Include="Domain\Stats\FieldDataStats.cs" />
    <Compile Include="Domain\Stats\FilterCacheStats.cs" />
    <Compile Include="Domain\Stats\IdCacheStats.cs" />
    <Compile Include="Domain\Stats\IndicesStats.cs" />
    <Compile Include="Domain\Stats\PercolateStats.cs" />
    <Compile Include="Domain\Stats\PluginStats.cs" />
    <Compile Include="Domain\Stats\SegmentsStats.cs" />
    <Compile Include="DSL\CatIndicesDescriptor.cs" />
    <Compile Include="DSL\CatShardsDescriptor.cs" />
    <Compile Include="DSL\CatThreadPoolDescriptor.cs" />
    <Compile Include="DSL\CatRecoveryDescriptor.cs" />
    <Compile Include="DSL\CatPluginsDescriptor.cs" />
    <Compile Include="DSL\CatPendingTasksDescriptor.cs" />
    <Compile Include="DSL\CatNodesDescriptor.cs" />
    <Compile Include="DSL\CatMasterDescriptor.cs" />
    <Compile Include="DSL\CatHealthDescriptor.cs" />
    <Compile Include="DSL\CatFielddataDescriptor.cs" />
    <Compile Include="DSL\CatCountDescriptor.cs" />
    <Compile Include="DSL\CatAllocationDescriptor.cs" />
    <Compile Include="DSL\ClusterPendingTasksDescriptor.cs" />
    <Compile Include="DSL\ClusterStatsDescriptor.cs" />
    <Compile Include="DSL\CatAliasesDescriptor.cs" />
<<<<<<< HEAD
    <Compile Include="DSL\Paths\RepositorySnapshotOptionalPathDescriptor.cs" />
    <Compile Include="DSL\SnapshotStatusDescriptor.cs" />
=======
    <Compile Include="DSL\RecoveryStatusDescriptor.cs" />
>>>>>>> 028aabb0
    <Compile Include="DSL\TemplateExistsDescriptor.cs" />
    <Compile Include="Domain\Responses\PingResponse.cs" />
    <Compile Include="Domain\Responses\NodesShutdownResponse.cs" />
    <Compile Include="DSL\Filter\GeoShapeCircleFilterDescriptor.cs" />
    <Compile Include="DSL\Filter\GeoShapeMultiLineStringFilterDescriptor.cs" />
    <Compile Include="DSL\Filter\GeoShapeMultiPointFilterDescriptor.cs" />
    <Compile Include="DSL\Filter\GeoShapeLineStringFilterDescriptor.cs" />
    <Compile Include="DSL\Filter\GeoShapeMultiPolygonFilterDescriptor.cs" />
    <Compile Include="DSL\Filter\GeoShapePolygonFilterDescriptor.cs" />
    <Compile Include="DSL\Filter\GeoShapePointFilterDescriptor.cs" />
    <Compile Include="DSL\GetAliasDescriptor.cs" />
    <Compile Include="DSL\AliasExistsDescriptor.cs" />
    <Compile Include="DSL\GetFieldMappingDescriptor.cs" />
    <Compile Include="DSL\MultiPercolate\IPercolateOperation.cs" />
    <Compile Include="DSL\MultiPercolateDescriptor.cs" />
    <Compile Include="DSL\NodesHotThreadsDescriptor.cs" />
    <Compile Include="DSL\NodesShutdownDescriptor.cs" />
    <Compile Include="DSL\Paths\IndexOptionalNamePathDescriptor.cs" />
    <Compile Include="DSL\Paths\IndicesOptionalTypesNamePathDecriptor.cs" />
    <Compile Include="DSL\PingDescriptor.cs" />
    <Compile Include="DSL\Query\SubDescriptors\MoreLikeThisQueryDocumentsDescriptor.cs" />
    <Compile Include="DSL\Query\SpanMultiTermQueryDescriptor.cs" />
    <Compile Include="DSL\TypeExistsDescriptor.cs" />
    <Compile Include="DSL\Query\Functions\FieldValueFactorDescriptor.cs" />
    <Compile Include="DSL\Query\GeoShapeMultiPointQueryDescriptor.cs" />
    <Compile Include="DSL\Query\GeoShapeMultiPolygonQueryDescriptor.cs" />
    <Compile Include="DSL\Query\GeoShapePolygonQueryDescriptor.cs" />
    <Compile Include="DSL\Query\GeoShapePointQueryDescriptor.cs" />
    <Compile Include="DSL\Query\GeoShapeMultiLineStringQueryDescriptor.cs" />
    <Compile Include="DSL\Query\GeoShapeLineStringQueryDescriptor.cs" />
    <Compile Include="DSL\Query\GeoShapeEnvelopeQueryDescriptor.cs" />
    <Compile Include="DSL\Query\SubDescriptors\ExternalFieldDeclarationDescriptor.cs" />
    <Compile Include="DSL\TermVector\IMultiTermVectorDocumentDescriptor.cs" />
    <Compile Include="DSL\MultiGet\MultiGetDoc.cs" />
    <Compile Include="Domain\Connection\ConnectionSettings.cs" />
    <Compile Include="Domain\Connection\IConnectionSettingsValues.cs" />
    <Compile Include="Domain\DSL\DescriptorForAttribute.cs" />
    <Compile Include="Domain\ICustomJson.cs" />
    <Compile Include="Domain\Paths\FluentFieldList.cs" />
    <Compile Include="Domain\Property.cs" />
    <Compile Include="Domain\Marker\PropertyNameMarker.cs" />
    <Compile Include="Domain\Marker\PropertyPathMarker.cs" />
    <Compile Include="Domain\Repository\Snapshot.cs" />
    <Compile Include="Domain\Repository\SnapshotRestore.cs" />
    <Compile Include="Domain\Responses\ClusterPutSettingsResponse.cs" />
    <Compile Include="Domain\Responses\ClusterGetSettingsResponse.cs" />
    <Compile Include="Domain\Responses\GetSnapshotResponse.cs" />
    <Compile Include="Domain\Responses\MultiTermVectorResponse.cs" />
    <Compile Include="Domain\Responses\RestoreResponse.cs" />
    <Compile Include="Domain\Responses\SnapshotResponse.cs" />
    <Compile Include="Domain\Aggregations\TermsIncludeExclude.cs" />
    <Compile Include="Domain\Similarity\BM25Similarity.cs" />
    <Compile Include="Domain\Similarity\DefaultSimilarity.cs" />
    <Compile Include="Domain\Similarity\DFRSimilarity.cs" />
    <Compile Include="Domain\Similarity\IBSimilarity.cs" />
    <Compile Include="Domain\Similarity\LMDirichletSimilarity.cs" />
    <Compile Include="Domain\Similarity\LMJelinekSimilarity.cs" />
    <Compile Include="Domain\Similarity\SimilarityBase.cs" />
    <Compile Include="DSL\Bulk\BulkOperationBase.cs" />
    <Compile Include="DSL\ClusterGetSettingsDescriptor.cs" />
    <Compile Include="DSL\ClusterSettingsDescriptor.cs" />
    <Compile Include="DSL\Common\BasePathRequest.cs" />
    <Compile Include="DSL\Common\BaseRequest.cs" />
    <Compile Include="DSL\DeleteSnapshotDescriptor.cs" />
    <Compile Include="DSL\Facets\FacetRequest.cs" />
    <Compile Include="DSL\Filter\BoolFilterExtensions.cs" />
    <Compile Include="DSL\Filter\IFieldNameFilter.cs" />
    <Compile Include="DSL\Filter\IFilter.cs" />
    <Compile Include="DSL\Filter\OrFilterDescriptor.cs" />
    <Compile Include="DSL\Filter\PlainFilter.cs" />
    <Compile Include="DSL\Filter\PrefixFilterDescriptor.cs" />
    <Compile Include="DSL\Filter\RawFilter.cs" />
    <Compile Include="DSL\Common\IRequest.cs" />
    <Compile Include="DSL\Query\BoolQueryExtensions.cs" />
    <Compile Include="DSL\Query\Functions\FieldValueFactorModifier.cs" />
    <Compile Include="DSL\Query\PlainQuery.cs" />
    <Compile Include="DSL\Query\QueryContainer.cs" />
    <Compile Include="DSL\Rescore\RescoreQueryDescriptor.cs" />
    <Compile Include="DSL\SimilarityDescriptor.cs" />
    <Compile Include="DSL\Suggest\Fuzziness.cs" />
    <Compile Include="DSL\Suggest\IFuzziness.cs" />
    <Compile Include="DSL\ExplainDescriptor.cs" />
    <Compile Include="DSL\Visitor\DslPrettyPrintVisitor.cs" />
    <Compile Include="DSL\Visitor\IMappingVisitor.cs" />
    <Compile Include="DSL\Visitor\MappingWalker.cs" />
    <Compile Include="DSL\Visitor\QueryFilterWalker.cs" />
    <Compile Include="DSL\Visitor\QueryVisitor.cs" />
    <Compile Include="DSL\Visitor\VisitorScope.cs" />
    <Compile Include="DSL\_Requests.generated.cs" />
    <Compile Include="ElasticClient-Cat.cs" />
    <Compile Include="ElasticClient-RecoveryStatus.cs" />
    <Compile Include="ElasticClient-TemplateExists.cs" />
    <Compile Include="ElasticClient-AliasExists.cs" />
    <Compile Include="ElasticClient-ClusterSettings.cs" />
    <Compile Include="ElasticClient-DeleteIndex.cs" />
    <Compile Include="ElasticClient-MappingGetField.cs" />
    <Compile Include="ElasticClient-MultiPercolate.cs" />
    <Compile Include="ElasticClient-Ping.cs" />
    <Compile Include="ElasticClient-TypeExists.cs" />
    <Compile Include="ElasticClient-Explain.cs" />
    <Compile Include="Enums\FieldDataLoading.cs" />
    <Compile Include="Enums\FieldDataNonStringFormat.cs" />
    <Compile Include="Enums\FieldDataStringFormat.cs" />
    <Compile Include="Enums\NormsLoading.cs" />
    <Compile Include="Enums\RoutingAllocationEnableOption.cs" />
    <Compile Include="ExposedInternals\NestSerializer.cs" />
    <Compile Include="Enums\GeoDistance.cs" />
    <Compile Include="Obsolete\Obsolete.cs" />
    <Compile Include="Resolvers\Converters\Aggregations\FilterAggregatorConverter.cs" />
    <Compile Include="Resolvers\Converters\CatFielddataRecordConverter.cs" />
    <Compile Include="Resolvers\Converters\CompositeJsonConverter.cs" />
    <Compile Include="Domain\DSL\ICustomJsonReader.cs" />
    <Compile Include="DSL\Filter\INotFilter.cs" />
    <Compile Include="DSL\Filter\QueryFilterDescriptor.cs" />
    <Compile Include="DSL\Filter\AndFilterDescriptor.cs" />
    <Compile Include="DSL\Filter\TermsFilterDescriptor.cs" />
    <Compile Include="DSL\GetSnapshotDescriptor.cs" />
    <Compile Include="DSL\Query\IQueryContainer.cs" />
    <Compile Include="DSL\Query\Behaviour\IFieldNameQuery.cs" />
    <Compile Include="DSL\Query\Functions\BoostFactorFunction.cs" />
    <Compile Include="DSL\Query\Functions\ExpFunction.cs" />
    <Compile Include="DSL\Query\Functions\FunctionBoostMode.cs" />
    <Compile Include="DSL\Query\Functions\FunctionScoreDecayFieldDescriptor.cs" />
    <Compile Include="DSL\Query\Functions\FunctionScoreDecayFunction.cs" />
    <Compile Include="DSL\Query\Functions\FunctionScoreFunctionsDescriptor.cs" />
    <Compile Include="DSL\Query\Functions\FunctionScoreMode.cs" />
    <Compile Include="DSL\Query\Functions\IFunctionScoreFunction.cs" />
    <Compile Include="DSL\Query\Functions\RandomScoreFunction.cs" />
    <Compile Include="DSL\Query\Functions\GaussFunction.cs" />
    <Compile Include="DSL\Query\Functions\LinearFunction.cs" />
    <Compile Include="DSL\Query\Functions\ScriptScoreFunction.cs" />
    <Compile Include="DSL\Query\SubDescriptors\ISpanSubQuery.cs" />
    <Compile Include="Domain\TermVector\MultiTermVectorDocument.cs" />
    <Compile Include="DSL\TermVector\MultiTermVectorDocumentDescriptor.cs" />
    <Compile Include="DSL\MultiTermVectorsDescriptor.cs" />
    <Compile Include="DSL\Paths\DocumentOptionalPathDescriptor.cs" />
    <Compile Include="DSL\RestoreDescriptor.cs" />
    <Compile Include="DSL\SnapshotDescriptor.cs" />
    <Compile Include="DSL\DeleteRepositoryDescriptor.cs" />
    <Compile Include="DSL\Paths\RepositorySnapshotPathDescriptor.cs" />
    <Compile Include="DSL\Repository\HdfsRepositoryDescriptor.cs" />
    <Compile Include="DSL\Repository\AzureRepositoryDescriptor.cs" />
    <Compile Include="DSL\Repository\S3RepositoryDescriptor.cs" />
    <Compile Include="DSL\Repository\FileSystemRepositoryDescriptor.cs" />
    <Compile Include="Domain\Repository\IRepository.cs" />
    <Compile Include="DSL\Repository\ReadOnlyUrlRepositoryDescriptor.cs" />
    <Compile Include="Domain\RequestParametersExtensions.Generated.cs" />
    <Compile Include="Domain\Responses\GetAliasesResponse.cs" />
    <Compile Include="Domain\Responses\GetMappingResponse.cs" />
    <Compile Include="Domain\Responses\IMultiSearchResponse.cs" />
    <Compile Include="Domain\Bulk\BulkUpdateBody.cs" />
    <Compile Include="Domain\Alias\IndexAliases.cs" />
    <Compile Include="Domain\Responses\IShardsOperationResponse.cs" />
    <Compile Include="Domain\Responses\TermVectorResponse.cs" />
    <Compile Include="Domain\TermVector\FieldStatistics.cs" />
    <Compile Include="Domain\TermVector\TermVector.cs" />
    <Compile Include="Domain\TermVector\TermVectorTerm.cs" />
    <Compile Include="Domain\TermVector\Token.cs" />
    <Compile Include="Domain\Responses\EmptyResponse.cs" />
    <Compile Include="Domain\Responses\SuggestResponse.cs" />
    <Compile Include="DSL\Aggregations\AggregationDescriptor.cs" />
    <Compile Include="DSL\Aggregations\BucketAggregationBaseDescriptor.cs" />
    <Compile Include="DSL\Aggregations\DateHistogramAggregationDescriptor.cs" />
    <Compile Include="DSL\Aggregations\FilterAggregationDescriptor.cs" />
    <Compile Include="DSL\Aggregations\GeoHashAggregationDescriptor.cs" />
    <Compile Include="DSL\Aggregations\GlobalAggregationDescriptor.cs" />
    <Compile Include="DSL\Aggregations\PercentilesAggregationDescriptor.cs" />
    <Compile Include="DSL\Aggregations\Ip4RangeAggregationDescriptor.cs" />
    <Compile Include="DSL\Aggregations\ExtendedStatsAggregationDescriptor.cs" />
    <Compile Include="DSL\Aggregations\IAggregationDescriptor.cs" />
    <Compile Include="DSL\Aggregations\MetricAggregationBaseDescriptor.cs" />
    <Compile Include="DSL\Aggregations\NestedAggregationDescriptor.cs" />
    <Compile Include="DSL\Aggregations\DateRangeAggregationDescriptor.cs" />
    <Compile Include="DSL\Aggregations\GeoDistanceAggregationDescriptor.cs" />
    <Compile Include="DSL\Aggregations\RangeAggregationDescriptor.cs" />
    <Compile Include="DSL\Aggregations\StatsAggregationDescriptor.cs" />
    <Compile Include="DSL\Aggregations\AverageAggregationDescriptor.cs" />
    <Compile Include="DSL\Aggregations\CardinalityAggregationDescriptor.cs" />
    <Compile Include="DSL\Aggregations\SumAggregationDescriptor.cs" />
    <Compile Include="DSL\Aggregations\MaxAggregationDescriptor.cs" />
    <Compile Include="DSL\Aggregations\MinAggregationDescriptor.cs" />
    <Compile Include="DSL\Aggregations\HistogramAggregationDescriptor.cs" />
    <Compile Include="DSL\Aggregations\MissingAggregationDescriptor.cs" />
    <Compile Include="DSL\Aggregations\SignificantTermsAggregationDescriptor.cs" />
    <Compile Include="DSL\Aggregations\TermsAggregationDescriptor.cs" />
    <Compile Include="DSL\Aggregations\ValueCountAggregationDescriptor.cs" />
    <Compile Include="DSL\ClearScrollDescriptor.cs" />
    <Compile Include="DSL\CreateRepositoryDescriptor.cs" />
    <Compile Include="DSL\IndexDescriptor.cs" />
    <Compile Include="DSL\Paths\RepositoryPathDescriptor.cs" />
    <Compile Include="DSL\PercolateCountDescriptor.cs" />
    <Compile Include="DSL\Query\CommonTermsQueryDescriptor.cs" />
    <Compile Include="DSL\SuggestDescriptor.cs" />
    <Compile Include="DSL\CloseIndexDescriptor.cs" />
    <Compile Include="DSL\ClusterStateDescriptor.cs" />
    <Compile Include="DSL\ClearCacheDescriptor.cs" />
    <Compile Include="DSL\Facets\Ip4Range.cs" />
    <Compile Include="DSL\Facets\DateExpressionRange.cs" />
    <Compile Include="DSL\Common\BasePathDescriptor.cs" />
    <Compile Include="DSL\Query\GeoShapeCircleQueryDescriptor.cs" />
    <Compile Include="DSL\Query\SimpleQueryStringQueryDescriptor.cs" />
    <Compile Include="DSL\SourceDescriptor.cs" />
    <Compile Include="DSL\NodesStatsDescriptor.cs" />
    <Compile Include="DSL\NodesInfoDescriptor.cs" />
    <Compile Include="DSL\ClusterHealthDescriptor.cs" />
    <Compile Include="DSL\AnalyzeDescriptor.cs" />
    <Compile Include="DSL\AliasDescriptor.cs" />
    <Compile Include="DSL\IndicesStatusDescriptor.cs" />
    <Compile Include="DSL\GetAliasesDescriptor.cs" />
    <Compile Include="DSL\DeleteDescriptor.cs" />
    <Compile Include="DSL\DocumentExistsDescriptor.cs" />
    <Compile Include="DSL\CountDescriptor.cs" />
    <Compile Include="DSL\IndexExistsDescriptor.cs" />
    <Compile Include="DSL\IndicesStatsDescriptor.cs" />
    <Compile Include="DSL\InfoDescriptor.cs" />
    <Compile Include="DSL\GetIndexSettingsDescriptor.cs" />
    <Compile Include="DSL\DeleteIndexDescriptor.cs" />
    <Compile Include="DSL\FlushDescriptor.cs" />
    <Compile Include="DSL\DeleteMappingDescriptor.cs" />
    <Compile Include="DSL\GetMappingDescriptor.cs" />
    <Compile Include="DSL\Paths\IndicesOptionalPathDescriptor.cs" />
    <Compile Include="DSL\Paths\IndicesOptionalExplicitAllPathDescriptor.cs" />
    <Compile Include="DSL\Paths\FixedIndexTypePathDescriptor.cs" />
    <Compile Include="DSL\Paths\NodeIdOptionalDescriptor.cs" />
    <Compile Include="DSL\Paths\IndexTypePathDescriptor.cs" />
    <Compile Include="DSL\Paths\IndicesTypePathDescriptor.cs" />
    <Compile Include="DSL\Search\SearchSourceDescriptor.cs" />
    <Compile Include="DSL\TermVectorDescriptor.cs" />
    <Compile Include="DSL\UnregisterPercolatorDescriptor.cs" />
    <Compile Include="DSL\DeleteTemplateDescriptor.cs" />
    <Compile Include="DSL\GetTemplateDescriptor.cs" />
    <Compile Include="DSL\DeleteWarmerDescriptor.cs" />
    <Compile Include="Domain\DSL\IPathInfo.cs" />
    <Compile Include="DSL\Paths\IndexNamePathDescriptor.cs" />
    <Compile Include="DSL\Paths\NamePathDescriptor.cs" />
    <Compile Include="DSL\Paths\IndicesOptionalTypesOptionalFieldPathDecriptor.cs" />
    <Compile Include="DSL\SegmentsDescriptor.cs" />
    <Compile Include="DSL\RefreshDescriptor.cs" />
    <Compile Include="DSL\OptimizeDescriptor.cs" />
    <Compile Include="DSL\OpenIndexDescriptor.cs" />
    <Compile Include="Domain\FluentDictionary.cs" />
    <Compile Include="DSL\Paths\IndexPathDescriptor.cs" />
    <Compile Include="DSL\ScrollDescriptor.cs" />
    <Compile Include="DSL\UpdateSettingsDescriptor.cs" />
    <Compile Include="DSL\Paths\IndexOptionalPathDescriptor.cs" />
    <Compile Include="ElasticClient-Exists.cs" />
    <Compile Include="ElasticClient-MultiTermVectors.cs" />
    <Compile Include="ElasticClient-Snapshot.cs" />
    <Compile Include="ElasticClient-Restore.cs" />
    <Compile Include="ElasticClient-Repository.cs" />
    <Compile Include="ElasticClient-Suggest.cs" />
    <Compile Include="ElasticClient-RootNodeInfo.cs" />
    <Compile Include="ElasticClient-TermVector.cs" />
    <Compile Include="ElasticClient-UpdateSettings.cs" />
    <Compile Include="DSL\MultiGet\IMultiGetOperation.cs" />
    <Compile Include="DSL\DeleteByQueryDescriptor.cs" />
    <Compile Include="DSL\Paths\DocumentPathDescriptor.cs" />
    <Compile Include="DSL\MultiGet\MultiGetOperationDescriptor.cs" />
    <Compile Include="DSL\_Descriptors.generated.cs" />
    <Compile Include="Enums\TermsAggregationExecutionHint.cs" />
    <Compile Include="Enums\GeoHashPrecision.cs" />
    <Compile Include="Exception\DispatchException.cs" />
    <Compile Include="ExposedInternals\JsonConverterPiggyBackState.cs" />
    <Compile Include="Extensions\StringExtensions.cs" />
    <Compile Include="Extensions\SuffixExtensions.cs" />
    <Compile Include="Extensions\TypeExtensions.cs" />
    <Compile Include="RawDispatch.generated.cs" />
    <Compile Include="RawDispatch.cs" />
    <Compile Include="Domain\Geometry\IndexedGeoShape.cs" />
    <Compile Include="Domain\Mapping\Descriptors\CompletionMappingDescriptor.cs" />
    <Compile Include="Domain\Mapping\Types\CompletionMapping.cs" />
    <Compile Include="Domain\Responses\RootVersionInfoResponse.cs" />
    <Compile Include="Domain\Responses\StatusResponse.cs" />
    <Compile Include="Domain\Stats\IndexSizeStats.cs" />
    <Compile Include="Domain\Stats\IndexDocStats.cs" />
    <Compile Include="Domain\Status\IndexStatus.cs" />
    <Compile Include="Domain\Stats\TranslogStats.cs" />
    <Compile Include="DSL\Filter\ConditionlessFilterDescriptor.cs" />
    <Compile Include="DSL\Filter\TermFilterDescriptor.cs" />
    <Compile Include="DSL\Filter\TermsLookupFilterDescriptor.cs" />
    <Compile Include="DSL\Filter\GeoIndexedShapeFilterDescriptor.cs" />
    <Compile Include="DSL\Filter\GeoShapeEnvelopeFilterDescriptor.cs" />
    <Compile Include="DSL\Query\ConditionlessQueryDescriptor.cs" />
    <Compile Include="DSL\Suggest\FuzzySuggestDescriptor.cs" />
    <Compile Include="DSL\Filter\RegexpFilterDescriptor.cs" />
    <Compile Include="DSL\Query\RegexpQueryDescriptor.cs" />
    <Compile Include="ElasticClient-Status.cs" />
    <Compile Include="Enums\DynamicMappingOption.cs" />
    <Compile Include="DSL\Suggest\CompletionSuggestDescriptor.cs" />
    <Compile Include="DSL\Query\FunctionScoreQueryDescriptor.cs" />
    <Compile Include="ExposedInternals\ElasticInferrer.cs" />
    <Compile Include="ExposedInternals\INestSerializer.cs" />
    <Compile Include="Domain\Responses\IReindexResponse.cs" />
    <Compile Include="Domain\Suggest\Suggest.cs" />
    <Compile Include="Domain\Suggest\SuggestOption.cs" />
    <Compile Include="DSL\Reindex\ReindexDescriptor.cs" />
    <Compile Include="DSL\Suggest\BaseSuggestDescriptor.cs" />
    <Compile Include="DSL\Suggest\DirectGeneratorDescriptor.cs" />
    <Compile Include="DSL\Suggest\PhraseSuggestDescriptor.cs" />
    <Compile Include="DSL\Suggest\SuggestBucket.cs" />
    <Compile Include="DSL\Suggest\TermSuggestDescriptor.cs" />
    <Compile Include="Exception\ReindexException.cs" />
    <Compile Include="Domain\Responses\ReindexObservable.cs" />
    <Compile Include="Domain\Responses\ReindexObserver.cs" />
    <Compile Include="Domain\Responses\ReindexResponse.cs" />
    <Compile Include="ElasticClient-Reindex.cs" />
    <Compile Include="Domain\Hit\HighlightCollection.cs" />
    <Compile Include="Domain\RawJson.cs" />
    <Compile Include="Domain\Responses\ClusterStateResponse.cs" />
    <Compile Include="Domain\Responses\BulkUpdateResponseItem.cs" />
    <Compile Include="Domain\State\ClusterState.cs" />
    <Compile Include="DSL\Bulk\BulkUpdateDescriptor.cs" />
    <Compile Include="DSL\Filter\HasParentFilterDescriptor.cs" />
    <Compile Include="Domain\DSL\ChildScoreType.cs" />
    <Compile Include="DSL\Query\HasParentQueryDescriptor.cs" />
    <Compile Include="Domain\DSL\ParentScoreType.cs" />
    <Compile Include="DSL\RegisterPercolatorDescriptor.cs" />
    <Compile Include="DSL\PercolateDescriptor.cs" />
    <Compile Include="DSL\Query\SubDescriptors\ExternalFieldDeclaration.cs" />
    <Compile Include="DSL\Query\SubDescriptors\IExternalFieldDeclaration.cs" />
    <Compile Include="DSL\Query\MultiMatchQueryDescriptor.cs" />
    <Compile Include="ElasticClient-ClusterState.cs" />
    <Compile Include="Extensions\UriExtensions.cs" />
    <Compile Include="Resolvers\Converters\AnalysisSettingsConverter.cs" />
    <Compile Include="Resolvers\Converters\AnalyzerCollectionConverter.cs" />
    <Compile Include="Resolvers\Converters\CharFilterCollectionConverter.cs" />
    <Compile Include="Resolvers\Converters\ConcreteTypeConverter.cs" />
    <Compile Include="Domain\Mapping\Attributes\IElasticPropertyAttribute.cs" />
    <Compile Include="Domain\Mapping\Attributes\IElasticPropertyVisitor.cs" />
    <Compile Include="Domain\Mapping\Types\WarmerMapping.cs" />
    <Compile Include="Domain\Responses\WarmerResponse.cs">
      <SubType>Code</SubType>
    </Compile>
    <Compile Include="DSL\Rescore\RescoreDescriptor.cs" />
    <Compile Include="DSL\Termplates\CreateWarmerDescriptor.cs" />
    <Compile Include="DSL\PutWarmerDescriptor.cs" />
    <Compile Include="DSL\GetWarmerDescriptor.cs" />
    <Compile Include="DSL\Query\MatchPhrasePrefixQueryDescriptor.cs" />
    <Compile Include="DSL\Query\MatchPhraseQueryDescriptor.cs" />
    <Compile Include="DSL\Query\MatchQueryDescriptor.cs" />
    <Compile Include="DSL\Query\CustomFiltersScoreQueryDescriptor.cs" />
    <Compile Include="DSL\Query\FilterScoreQueryDescriptor.cs" />
    <Compile Include="ElasticClient-Warmers.cs" />
    <Compile Include="Domain\Responses\BulkCreateResponseItem.cs" />
    <Compile Include="Domain\Responses\BulkDeleteResponseItem.cs" />
    <Compile Include="Domain\Responses\BulkIndexResponseItem.cs" />
    <Compile Include="Domain\Responses\BulkOperationResponseItem.cs" />
    <Compile Include="Domain\Responses\MultiSearchResponse.cs" />
    <Compile Include="Domain\Responses\IBulkResponse.cs" />
    <Compile Include="Domain\Similarity\SimilaritySettings.cs" />
    <Compile Include="ElasticClient-MultiSearch.cs" />
    <Compile Include="Domain\Mapping\Types\TemplateMapping.cs" />
    <Compile Include="Domain\Responses\TemplateResponse.cs" />
    <Compile Include="DSL\MultiSearchDescriptor.cs" />
    <Compile Include="DSL\PutTemplateDescriptor.cs" />
    <Compile Include="ElasticClient-Template.cs" />
    <Compile Include="Domain\Bulk\BulkOperationDescriptorBase.cs" />
    <Compile Include="DSL\Bulk\BulkCreateDescriptor.cs" />
    <Compile Include="DSL\BulkDescriptor.cs" />
    <Compile Include="DSL\Bulk\BulkIndexDescriptor.cs" />
    <Compile Include="DSL\Bulk\BulkDeleteDescriptor.cs" />
    <Compile Include="ElasticClient-DeleteByQuery.cs" />
    <Compile Include="Domain\Analysis\Analyzers\Language.cs" />
    <Compile Include="Domain\Analysis\Analyzers\LanguageAnalyzer.cs" />
    <Compile Include="Domain\Analysis\Analyzers\KeywordAnalyzer.cs" />
    <Compile Include="Domain\Analysis\Analyzers\PatternAnalyzer.cs" />
    <Compile Include="Domain\Analysis\Analyzers\StopAnalyzer.cs" />
    <Compile Include="Domain\Analysis\Analyzers\WhitespaceAnalyzer.cs" />
    <Compile Include="Domain\Analysis\Analyzers\SimpleAnalyzer.cs" />
    <Compile Include="Domain\Analysis\CharFilter\CharFilterBase.cs" />
    <Compile Include="Domain\Analysis\CharFilter\HtmlStripCharFilter.cs" />
    <Compile Include="Domain\Analysis\CharFilter\MappingCharFilter.cs" />
    <Compile Include="Domain\Analysis\IAnalysisSetting.cs" />
    <Compile Include="Domain\Analysis\TokenFilter\AsciiFoldingTokenFilter.cs" />
    <Compile Include="Domain\Analysis\TokenFilter\CompoundWordTokenFilter.cs" />
    <Compile Include="Domain\Analysis\TokenFilter\TrimTokenFilter.cs" />
    <Compile Include="Domain\Analysis\TokenFilter\UniqueTokenFilter.cs" />
    <Compile Include="Domain\Analysis\TokenFilter\TruncateTokenFilter.cs" />
    <Compile Include="Domain\Analysis\TokenFilter\ElisionTokenFilter.cs" />
    <Compile Include="Domain\Analysis\TokenFilter\ReverseTokenFilter.cs" />
    <Compile Include="Domain\Analysis\TokenFilter\DictionaryDecompounderTokenFilter.cs" />
    <Compile Include="Domain\Analysis\TokenFilter\HyphenationDecompounderTokenFilter.cs" />
    <Compile Include="Domain\Analysis\TokenFilter\PhoneticTokenFilter.cs" />
    <Compile Include="Domain\Analysis\TokenFilter\SnowballTokenFilter.cs" />
    <Compile Include="Domain\Analysis\TokenFilter\KStemTokenFilter.cs" />
    <Compile Include="Domain\Analysis\TokenFilter\KeywordMarkerTokenFilter.cs" />
    <Compile Include="Domain\Analysis\TokenFilter\StemmerTokenFilter.cs" />
    <Compile Include="Domain\Analysis\TokenFilter\PorterStemTokenFilter.cs" />
    <Compile Include="Domain\Analysis\TokenFilter\LowercaseTokenFilter.cs" />
    <Compile Include="Domain\Analysis\TokenFilter\LengthTokenFilter.cs" />
    <Compile Include="Domain\Analysis\TokenFilter\StandardTokenFilter.cs" />
    <Compile Include="Domain\Analysis\Tokenizer\PathHierarchyTokenizer.cs" />
    <Compile Include="Domain\Analysis\Tokenizer\UaxEmailUrlTokenizer.cs" />
    <Compile Include="Domain\Analysis\Tokenizer\PatternTokenizer.cs" />
    <Compile Include="Domain\Analysis\Tokenizer\WhitespaceTokenizer.cs" />
    <Compile Include="Domain\Analysis\Tokenizer\StandardTokenizer.cs" />
    <Compile Include="Domain\Analysis\Tokenizer\NGramTokenizer.cs" />
    <Compile Include="Domain\Analysis\Tokenizer\LowercaseTokenizer.cs" />
    <Compile Include="Domain\Analysis\Tokenizer\LetterTokenizer.cs" />
    <Compile Include="Domain\Analysis\Tokenizer\EdgeNGramTokenizer.cs" />
    <Compile Include="Domain\Analysis\Tokenizer\KeywordTokenizer.cs" />
    <Compile Include="Domain\Analysis\Tokenizer\TokenizerBase.cs" />
    <Compile Include="Domain\Analysis\TokenFilter\EdgeNgramTokenFilter.cs" />
    <Compile Include="DSL\Mapping\AnalysisDescriptor.cs" />
    <Compile Include="DSL\CreateIndexDescriptor.cs" />
    <Compile Include="Domain\Analysis\Analyzers\AnalyzerBase.cs" />
    <Compile Include="ElasticClient-CreateIndex.cs" />
    <Compile Include="Domain\Responses\HealthResponse.cs" />
    <Compile Include="Domain\Responses\NodeInfoResponse.cs" />
    <Compile Include="Domain\Responses\NodeStatsResponse.cs" />
    <Compile Include="Domain\Stats\IndexHealthStats.cs" />
    <Compile Include="Domain\Stats\NodeInfo.cs" />
    <Compile Include="Domain\Stats\NodeStats.cs" />
    <Compile Include="Domain\Stats\ShardHealthStats.cs" />
    <Compile Include="DSL\MoreLikeThisDescriptor.cs" />
    <Compile Include="ElasticClient-ClusterHealth.cs" />
    <Compile Include="ElasticClient-MoreLikeThis.cs" />
    <Compile Include="Domain\Mapping\Descriptors\AttachmentMappingDescriptor.cs" />
    <Compile Include="Domain\Mapping\Descriptors\BooleanMappingDescriptor.cs" />
    <Compile Include="Domain\Mapping\Descriptors\BinaryMappingDescriptor.cs" />
    <Compile Include="Domain\Mapping\Descriptors\GenericMappingDescriptor.cs" />
    <Compile Include="Domain\Mapping\Descriptors\DynamicTemplatesDescriptor.cs" />
    <Compile Include="Domain\Mapping\Descriptors\SingleMappingDescriptor.cs" />
    <Compile Include="Domain\Mapping\Descriptors\GeoShapeMappingDescriptor.cs" />
    <Compile Include="Domain\Mapping\Descriptors\GeoPointMappingDescriptor.cs" />
    <Compile Include="Domain\Mapping\Descriptors\IPMappingDescriptor.cs" />
    <Compile Include="Domain\Mapping\Descriptors\MultiFieldMappingDescriptor.cs" />
    <Compile Include="Domain\Mapping\Descriptors\NestedObjectMappingDescriptor.cs" />
    <Compile Include="Domain\Mapping\Descriptors\ObjectMappingDescriptor.cs" />
    <Compile Include="Domain\Mapping\Descriptors\CorePropertiesDescriptor.cs" />
    <Compile Include="Domain\Mapping\Descriptors\NumberMappingDescriptor.cs" />
    <Compile Include="Domain\Mapping\Descriptors\DateMappingDescriptor.cs" />
    <Compile Include="Domain\Mapping\Descriptors\PropertiesDescriptor.cs" />
    <Compile Include="Domain\Mapping\Descriptors\StringMappingDescriptor.cs" />
    <Compile Include="Domain\Mapping\SpecialFields\DynamicTemplate.cs" />
    <Compile Include="Domain\Mapping\Types\BinaryMapping.cs" />
    <Compile Include="Domain\Mapping\Types\BooleanMapping.cs" />
    <Compile Include="Domain\Mapping\Types\AttachmentMapping.cs" />
    <Compile Include="Domain\Mapping\Types\GeoShapeMapping.cs" />
    <Compile Include="Domain\Mapping\Types\GeoPointMapping.cs" />
    <Compile Include="Domain\Mapping\Types\IPMapping.cs" />
    <Compile Include="Domain\Mapping\Types\MultiFieldMapping.cs" />
    <Compile Include="Domain\Mapping\Types\IElasticCoreType.cs" />
    <Compile Include="Domain\Mapping\Types\DateMapping.cs" />
    <Compile Include="Domain\Mapping\Types\NumberMapping.cs" />
    <Compile Include="Domain\Mapping\Types\StringMapping.cs" />
    <Compile Include="Domain\Mapping\Types\NestedObjectMapping.cs" />
    <Compile Include="Domain\Mapping\Types\ObjectMapping.cs" />
    <Compile Include="ElasticClient-MappingGet.cs" />
    <Compile Include="ElasticClient-MappingDelete.cs" />
    <Compile Include="Domain\Hit\MultiGetHit.cs" />
    <Compile Include="Domain\Mapping\SpecialFields\AnalyzerFieldMapping.cs" />
    <Compile Include="Domain\Mapping\SpecialFields\AllFieldMapping.cs" />
    <Compile Include="Domain\Mapping\SpecialFields\BoostFieldMapping.cs" />
    <Compile Include="Domain\Mapping\SpecialFields\TtlFieldMapping.cs" />
    <Compile Include="Domain\Mapping\SpecialFields\TimestampFieldMapping.cs" />
    <Compile Include="Domain\Mapping\SpecialFields\SizeFieldMapping.cs" />
    <Compile Include="Domain\Mapping\SpecialFields\IndexFieldMapping.cs" />
    <Compile Include="Domain\Mapping\SpecialFields\RoutingFieldMapping.cs" />
    <Compile Include="Domain\Mapping\SpecialFields\TypeFieldMapping.cs" />
    <Compile Include="Domain\Mapping\SpecialFields\SourceFieldMapping.cs" />
    <Compile Include="DSL\PutMappingDescriptor.cs" />
    <Compile Include="Domain\Responses\MultiGetResponse.cs" />
    <Compile Include="DSL\MultiGetDescriptor.cs" />
    <Compile Include="ElasticClient-Get.cs" />
    <Compile Include="Domain\Paths\FieldSelection.cs" />
    <Compile Include="Domain\Responses\BulkResponse.cs" />
    <Compile Include="Domain\Responses\GetResponse.cs" />
    <Compile Include="Domain\Responses\DeleteResponse.cs" />
    <Compile Include="Domain\Responses\IndexResponse.cs" />
    <Compile Include="DSL\GetDescriptor.cs" />
    <Compile Include="ElasticClient-MultiGet.cs" />
    <Compile Include="Domain\Analysis\TokenFilter\NgramTokenFiler.cs" />
    <Compile Include="Domain\Analysis\TokenFilter\SynonymTokenFilter.cs" />
    <Compile Include="ElasticClient-Nodes.cs" />
    <Compile Include="ElasticClient-Scroll.cs" />
    <Compile Include="Domain\Hit\ValidationExplanation.cs" />
    <Compile Include="Domain\Responses\ValidateResponse.cs" />
    <Compile Include="DSL\ValidateQueryDescriptor.cs" />
    <Compile Include="ElasticClient-Validate.cs" />
    <Compile Include="Domain\DSL\Filter.cs" />
    <Compile Include="Domain\DSL\Query.cs" />
    <Compile Include="ElasticClient-Bulk.cs" />
    <Compile Include="Domain\Responses\UpdateResponse.cs" />
    <Compile Include="DSL\Filter\FilterContainer.cs" />
    <Compile Include="DSL\Filter\IFilterContainer.cs" />
    <Compile Include="DSL\Query\TermsQueryDescriptor.cs" />
    <Compile Include="DSL\UpdateDescriptor.cs" />
    <Compile Include="ElasticClient-Update.cs" />
    <Compile Include="Domain\Facets\QueryFacet.cs" />
    <Compile Include="DSL\Search\HighlightDescriptor.cs" />
    <Compile Include="DSL\Search\HighlightFieldDescriptor.cs" />
    <Compile Include="DSL\Paths\QueryPathDescriptor.cs" />
    <Compile Include="DSL\Facets\BaseFacetDescriptor.cs" />
    <Compile Include="DSL\Filter\FilterDescriptor.cs" />
    <Compile Include="DSL\Filter\NestedFilterDescriptor.cs" />
    <Compile Include="DSL\Filter\RangeFilterDescriptor.cs" />
    <Compile Include="DSL\Filter\HasChildFilterDescriptor.cs" />
    <Compile Include="DSL\Filter\GeoPolygonFilterDescriptor.cs" />
    <Compile Include="DSL\Filter\GeoDistanceRangeFilterDescriptor.cs" />
    <Compile Include="DSL\Filter\GeoDistanceFilterDescriptor.cs" />
    <Compile Include="DSL\Query\BoostingQueryDescriptor.cs" />
    <Compile Include="DSL\Query\BoolQueryDescriptor.cs" />
    <Compile Include="DSL\Query\ConstantScoreQueryDescriptor.cs" />
    <Compile Include="DSL\Query\IndicesQueryDescriptor.cs" />
    <Compile Include="DSL\Query\NestedQueryDescriptor.cs" />
    <Compile Include="DSL\Query\TopChildrenQueryDescriptor.cs" />
    <Compile Include="DSL\Query\SpanNotQueryDescriptor.cs" />
    <Compile Include="DSL\Query\SpanOrQueryDescriptor.cs" />
    <Compile Include="DSL\Query\SpanNearQueryDescriptor.cs" />
    <Compile Include="DSL\Query\SpanFirstQueryDescriptor.cs" />
    <Compile Include="DSL\Query\SpanQueryDescriptor.cs" />
    <Compile Include="DSL\Query\SpanTermQueryDescriptor.cs" />
    <Compile Include="DSL\Query\MoreLikeThisQueryDescriptor.cs" />
    <Compile Include="DSL\Query\FuzzyLikeThisQueryDescriptor.cs" />
    <Compile Include="DSL\Query\FuzzyDateQueryDescriptor.cs" />
    <Compile Include="DSL\Query\FuzzyNumericQueryDescriptor.cs" />
    <Compile Include="DSL\Query\FuzzyQueryDescriptor.cs" />
    <Compile Include="DSL\Query\HasChildQueryDescriptor.cs" />
    <Compile Include="DSL\Query\RangeQueryDescriptor.cs" />
    <Compile Include="DSL\Query\CustomBoostFactorQueryDescriptor.cs" />
    <Compile Include="DSL\Query\CustomScoreQueryDescriptor.cs" />
    <Compile Include="DSL\Query\DisMaxQueryDescriptor.cs" />
    <Compile Include="DSL\Query\FilteredQueryDescriptor.cs" />
    <Compile Include="DSL\Query\IdsQueryDescriptor.cs" />
    <Compile Include="DSL\Search\SortFieldDescriptor.cs" />
    <Compile Include="DSL\Search\SortGeoDistanceDescriptor.cs" />
    <Compile Include="DSL\Search\SortScriptDescriptor.cs" />
    <Compile Include="Enums\RewriteMultiTerm.cs" />
    <Compile Include="Enums\GeoTree.cs" />
    <Compile Include="Enums\NumericIndexOption.cs" />
    <Compile Include="Enums\IndexOptions.cs" />
    <Compile Include="Enums\ScoreMode.cs" />
    <Compile Include="Enums\TextQueryType.cs" />
    <Compile Include="Enums\NestedScore.cs" />
    <Compile Include="Enums\TopChildrenScore.cs" />
    <Compile Include="Enums\Operator.cs" />
    <Compile Include="Enums\GeoOptimizeBBox.cs" />
    <Compile Include="Enums\GeoUnit.cs" />
    <Compile Include="DSL\Facets\GeoDistanceFacetDescriptor.cs" />
    <Compile Include="DSL\Facets\TermsStatsFacetDescriptor.cs" />
    <Compile Include="DSL\Facets\TermsStatsOrder.cs" />
    <Compile Include="DSL\Facets\StatisticalFacetDescriptor.cs" />
    <Compile Include="DSL\Facets\DateRounding.cs" />
    <Compile Include="DSL\Facets\DateHistogramFacetDescriptor.cs" />
    <Compile Include="DSL\Facets\DateInterval.cs" />
    <Compile Include="DSL\Facets\HistogramFacetDescriptor.cs" />
    <Compile Include="DSL\Facets\Range.cs" />
    <Compile Include="DSL\Facets\RangeFacetDescriptor.cs" />
    <Compile Include="DSL\Facets\FacetContainer.cs" />
    <Compile Include="DSL\Facets\TermsOrder.cs" />
    <Compile Include="DSL\Filter\BoolFilterDescriptor.cs" />
    <Compile Include="Enums\GeoExecution.cs" />
    <Compile Include="DSL\Filter\GeoBoundingBoxFilterDescriptor.cs" />
    <Compile Include="DSL\Filter\FilterBase.cs" />
    <Compile Include="DSL\Filter\ScriptFilterDescriptor.cs" />
    <Compile Include="DSL\Filter\MissingFilterDescriptor.cs" />
    <Compile Include="DSL\Filter\MatchAllFilterDescriptor.cs" />
    <Compile Include="Enums\TermsExecution.cs" />
    <Compile Include="DSL\Filter\TypeFilterDescriptor.cs" />
    <Compile Include="DSL\Filter\LimitFilterDescriptor.cs" />
    <Compile Include="DSL\Filter\IdsFilterDescriptor.cs" />
    <Compile Include="DSL\Filter\ExistsFilterDescriptor.cs" />
    <Compile Include="Resolvers\Converters\CatThreadPoolRecordConverter.cs" />
    <Compile Include="Resolvers\Converters\GeoShapeConverterBase.cs" />
    <Compile Include="Resolvers\Converters\MappingTransformConverter.cs" />
    <Compile Include="Resolvers\Converters\Queries\GeoShapeQueryJsonReader.cs" />
    <Compile Include="Resolvers\Converters\SimilarityCollectionConverter.cs" />
    <Compile Include="Resolvers\Converters\FuzzinessConverter.cs" />
    <Compile Include="Resolvers\Converters\Filters\RangeFilterJsonReader.cs" />
    <Compile Include="Resolvers\Converters\Filters\RegexpFilterJsonReader.cs" />
    <Compile Include="Resolvers\Converters\Filters\PrefixFilterConverter.cs" />
    <Compile Include="Resolvers\Converters\Filters\TermFilterConverter.cs" />
    <Compile Include="Resolvers\Converters\Filters\TermsFilterConverter.cs" />
    <Compile Include="Resolvers\Converters\Filters\GeoShapeFilterJsonReader.cs" />
    <Compile Include="Resolvers\Converters\Filters\GeoPolygonFilterJsonReader.cs" />
    <Compile Include="Resolvers\Converters\Filters\GeoDistanceRangeFilterConverter.cs" />
    <Compile Include="Resolvers\Converters\Filters\GeoDistanceFilterConverter.cs" />
    <Compile Include="Resolvers\Converters\Filters\GeoBoundingFilterConverter.cs" />
    <Compile Include="Domain\DSL\LatLon.cs" />
    <Compile Include="Resolvers\Converters\Queries\SpanTermQueryConverter.cs" />
    <Compile Include="Resolvers\Converters\Queries\MatchQueryJsonConverter.cs" />
    <Compile Include="Resolvers\Converters\Queries\FuzzyQueryJsonConverter.cs" />
    <Compile Include="Resolvers\Converters\Queries\TermsQueryJsonConverter.cs" />
    <Compile Include="Resolvers\Converters\ReadAsTypeConverter.cs" />
    <Compile Include="DSL\Facets\TermFacetDescriptor.cs" />
    <Compile Include="Domain\Facets\FilterFacet.cs" />
    <Compile Include="Domain\Mapping\ParentTypeMapping.cs" />
    <Compile Include="Domain\Responses\PercolateResponse.cs" />
    <Compile Include="Domain\Responses\UnregisterPercolateResponse.cs" />
    <Compile Include="Domain\Responses\RegisterPercolateResponse.cs" />
    <Compile Include="DSL\Query\QueryDescriptor.cs" />
    <Compile Include="DSL\SearchDescriptor.cs" />
    <Compile Include="ElasticClient-Percolate.cs" />
    <Compile Include="Domain\Hit\IndexSegment.cs" />
    <Compile Include="ElasticClient-Segments.cs" />
    <Compile Include="Domain\Hit\ShardSegmentRouting.cs" />
    <Compile Include="Domain\Hit\Segment.cs" />
    <Compile Include="Domain\Hit\ShardsSegment.cs" />
    <Compile Include="Domain\Responses\BaseResponse.cs" />
    <Compile Include="Domain\Responses\SegmentsResponse.cs" />
    <Compile Include="Domain\Responses\IndexExistsResponse.cs" />
    <Compile Include="ElasticClient-IndexExists.cs" />
    <Compile Include="Domain\Responses\GlobalStatsResponse.cs" />
    <Compile Include="Domain\Stats\TypeStats.cs" />
    <Compile Include="Domain\Stats\RefreshStats.cs" />
    <Compile Include="Domain\Stats\FlushStats.cs" />
    <Compile Include="Domain\Stats\MergesStats.cs" />
    <Compile Include="Domain\Stats\SearchStats.cs" />
    <Compile Include="Domain\Stats\GetStats.cs" />
    <Compile Include="Domain\Stats\IndexingStats.cs" />
    <Compile Include="Domain\Stats\StoreStats.cs" />
    <Compile Include="Domain\Stats\DocStats.cs" />
    <Compile Include="Domain\Stats\StatsContainer.cs" />
    <Compile Include="Domain\Stats\Stats.cs" />
    <Compile Include="ElasticClient-IndicesStats.cs" />
    <Compile Include="Domain\Responses\AcknowledgedResponse.cs" />
    <Compile Include="Domain\Responses\IndexSettingsResponse.cs" />
    <Compile Include="ElasticClient-IndexSettings.cs" />
    <Compile Include="ElasticClient-ClearCache.cs" />
    <Compile Include="Domain\Hit\AnalyzeToken.cs" />
    <Compile Include="Domain\Hit\MultiHit.cs" />
    <Compile Include="Domain\Mapping\Attributes\ElasticPropertyAttribute.cs" />
    <Compile Include="Domain\Mapping\Types\IElasticType.cs" />
    <Compile Include="Domain\Mapping\Attributes\ElasticTypeAttribute.cs" />
    <Compile Include="Domain\Mapping\Types\RootObjectMapping.cs" />
    <Compile Include="Domain\Mapping\Types\GenericMapping.cs" />
    <Compile Include="Domain\Mapping\SpecialFields\IdFieldMapping.cs" />
    <Compile Include="Domain\Responses\AnalyzeResponse.cs" />
    <Compile Include="Domain\Responses\CountResponse.cs" />
    <Compile Include="Domain\Responses\ElasticsearchVersionInfo.cs" />
    <Compile Include="Domain\Responses\IndicesOperationResponse.cs" />
    <Compile Include="Domain\Responses\IndicesResponse.cs" />
    <Compile Include="Domain\Responses\SearchResponse.cs" />
    <Compile Include="Domain\Analysis\Analyzers\AnalysisSettings.cs" />
    <Compile Include="Domain\Analysis\Analyzers\CustomAnalyzer.cs" />
    <Compile Include="Domain\Settings\IndexSettings.cs" />
    <Compile Include="Domain\Analysis\Analyzers\SnowballAnalyzer.cs" />
    <Compile Include="ElasticClient-Analyze.cs" />
    <Compile Include="ElasticClient-Aliases.cs" />
    <Compile Include="ElasticClient-Optimize.cs" />
    <Compile Include="ElasticClient-Flush.cs" />
    <Compile Include="ElasticClient-OpenClose.cs" />
    <Compile Include="ElasticClient-Refresh.cs" />
    <Compile Include="Domain\Facets\GeoDistanceFacet.cs" />
    <Compile Include="Domain\Facets\DateHistogramFacet.cs">
      <SubType>Code</SubType>
    </Compile>
    <Compile Include="Domain\Facets\DateRangeFacet.cs">
      <SubType>Code</SubType>
    </Compile>
    <Compile Include="Domain\Facets\Facet.cs" />
    <Compile Include="Domain\Facets\FacetItem.cs" />
    <Compile Include="Domain\Facets\HistogramFacet.cs" />
    <Compile Include="Domain\Facets\RangeFacet.cs">
      <SubType>Code</SubType>
    </Compile>
    <Compile Include="Domain\Facets\StatisticalFacet.cs">
      <SubType>Code</SubType>
    </Compile>
    <Compile Include="Domain\Facets\TermFacet.cs" />
    <Compile Include="Domain\Facets\TermStatsFacet.cs">
      <SubType>Code</SubType>
    </Compile>
    <Compile Include="Domain\Hit\Highlight.cs" />
    <Compile Include="Domain\Hit\Explanation.cs" />
    <Compile Include="Domain\Hit\ExplanationDetail.cs" />
    <Compile Include="Domain\Hit\Hit.cs" />
    <Compile Include="Domain\Hit\HitsMetaData.cs" />
    <Compile Include="IElasticClient.cs" />
    <Compile Include="Properties\ClsCompiancy.cs" />
    <Compile Include="Resolvers\Converters\BulkOperationResponseItemConverter.cs" />
    <Compile Include="Resolvers\Converters\Aggregations\AggregationConverter.cs" />
    <Compile Include="Resolvers\Converters\FieldNameFilterConverter.cs" />
    <Compile Include="Resolvers\Converters\FieldNameQueryConverter.cs" />
    <Compile Include="Resolvers\Converters\IndexSettingsResponseConverter.cs" />
    <Compile Include="Resolvers\Converters\SimilaritySettingsConverter.cs" />
    <Compile Include="Resolvers\Converters\SortCollectionConverter.cs" />
    <Compile Include="Resolvers\Converters\SuggestResponseConverter.cs" />
    <Compile Include="Resolvers\Converters\PropertyPathMarkerConverter.cs" />
    <Compile Include="Resolvers\Converters\DynamicMappingOptionConverter.cs" />
    <Compile Include="Resolvers\Converters\DictionaryKeysAreNotPropertyNamesJsonConverter.cs" />
    <Compile Include="Resolvers\Converters\IndexNameMarkerConverter.cs" />
    <Compile Include="Resolvers\Converters\TokenFilterCollectionConverter.cs" />
    <Compile Include="Resolvers\Converters\TokenizerCollectionConverter.cs" />
    <Compile Include="Resolvers\Converters\TypeNameMarkerConverter.cs" />
    <Compile Include="Resolvers\Converters\UriJsonConverter.cs" />
    <Compile Include="Resolvers\Converters\WarmerMappingConverter.cs" />
    <Compile Include="Resolvers\Converters\ShardsSegmentConverter.cs" />
    <Compile Include="Resolvers\Converters\MultiGetHitConverter.cs" />
    <Compile Include="Resolvers\Converters\DynamicTemplatesConverter.cs" />
    <Compile Include="Resolvers\Converters\ElasticCoreTypeConverter.cs" />
    <Compile Include="Resolvers\Converters\ElasticTypeConverter.cs" />
    <Compile Include="Resolvers\Converters\MultiSearchConverter.cs" />
    <Compile Include="Resolvers\Converters\IndexSettingsConverter.cs" />
    <Compile Include="Domain\Hit\ShardsMetaData.cs" />
    <Compile Include="ElasticClient-Count.cs" />
    <Compile Include="Domain\Analysis\TokenFilter\ShingleTokenFilter.cs" />
    <Compile Include="Domain\Analysis\TokenFilter\TokenFilterBase.cs" />
    <Compile Include="ElasticClient-Delete.cs" />
    <Compile Include="ElasticClient-MappingType.cs" />
    <Compile Include="ElasticClient-Source.cs" />
    <Compile Include="ElasticClient-Index.cs" />
    <Compile Include="ElasticClient.cs" />
    <Compile Include="Extensions\Extensions.cs" />
    <Compile Include="DSL\Query\IQuery.cs" />
    <Compile Include="DSL\Query\MatchAllQuery.cs" />
    <Compile Include="DSL\Query\PrefixQueryDescriptor.cs" />
    <Compile Include="Enums\TermVectorOption.cs" />
    <Compile Include="Enums\FieldIndexOption.cs" />
    <Compile Include="Enums\NumericType.cs" />
    <Compile Include="Resolvers\Converters\FacetConverter.cs" />
    <Compile Include="Resolvers\Converters\CustomJsonConverter.cs" />
    <Compile Include="Resolvers\Converters\UnixDateTimeConverter.cs" />
    <Compile Include="Resolvers\Converters\YesNoBoolConverter.cs" />
    <Compile Include="Domain\Paths\ElasticsearchPathInfo.cs" />
    <Compile Include="ElasticClient-ClusterStats.cs" />
    <Compile Include="ElasticClient-ClusterPendingTasks.cs" />
    <Compile Include="Resolvers\ExpressionVisitor.cs" />
    <Compile Include="Domain\Marker\IndexNameMarker.cs" />
    <Compile Include="Domain\Paths\PathInfoHttpMethod.cs" />
    <Compile Include="Resolvers\IndexNameMarkerExtensions.cs" />
    <Compile Include="Resolvers\IndexNameResolver.cs" />
    <Compile Include="Resolvers\IdResolver.cs" />
    <Compile Include="Resolvers\Inflector.cs" />
    <Compile Include="DSL\Query\QueryStringDescriptor.cs" />
    <Compile Include="DSL\Query\TermQueryDescriptor.cs" />
    <Compile Include="DSL\Query\WildcardQueryDescriptor.cs" />
    <Compile Include="ElasticClient-Search.cs" />
    <Compile Include="Resolvers\ElasticContractResolver.cs" />
    <Compile Include="Exception\DslException.cs" />
    <Compile Include="Enums\FieldType.cs" />
    <Compile Include="Properties\AssemblyInfo.cs" />
    <Compile Include="Resolvers\PropertyNameResolver.cs" />
    <Compile Include="Resolvers\SettingsContractResolver.cs" />
    <Compile Include="Domain\Marker\TypeNameMarker.cs" />
    <Compile Include="Resolvers\TypeNameMarkerExtensions.cs" />
    <Compile Include="Resolvers\TypeNameResolver.cs" />
    <Compile Include="Resolvers\Writers\TypeMappingWriter.cs" />
    <Compile Include="Domain\Analysis\TokenFilter\PatternReplaceTokenFilter.cs" />
    <Compile Include="Domain\Analysis\Analyzers\StandardAnalyzer.cs" />
    <Compile Include="Domain\Analysis\TokenFilter\StopTokenFilter.cs" />
    <Compile Include="Domain\Analysis\TokenFilter\WordDelimiterTokenFilter.cs" />
    <Compile Include="Resolvers\Writers\WritePropertiesFromAttributeVisitor.cs" />
  </ItemGroup>
  <ItemGroup>
    <BootstrapperPackage Include="Microsoft.Net.Client.3.5">
      <Visible>False</Visible>
      <ProductName>.NET Framework 3.5 SP1 Client Profile</ProductName>
      <Install>false</Install>
    </BootstrapperPackage>
    <BootstrapperPackage Include="Microsoft.Net.Framework.3.5.SP1">
      <Visible>False</Visible>
      <ProductName>.NET Framework 3.5 SP1</ProductName>
      <Install>true</Install>
    </BootstrapperPackage>
    <BootstrapperPackage Include="Microsoft.Windows.Installer.3.1">
      <Visible>False</Visible>
      <ProductName>Windows Installer 3.1</ProductName>
      <Install>true</Install>
    </BootstrapperPackage>
  </ItemGroup>
  <ItemGroup>
    <ProjectReference Include="..\Elasticsearch.Net\Elasticsearch.Net.csproj">
      <Project>{e97ccf40-0ba6-43fe-9f2d-58d454134088}</Project>
      <Name>Elasticsearch.Net</Name>
    </ProjectReference>
  </ItemGroup>
  <ItemGroup>
    <None Include="packages.config" />
  </ItemGroup>
  <ItemGroup />
  <Import Project="$(MSBuildBinPath)\Microsoft.CSharp.targets" />
  <Import Project="$(SolutionDir)\.nuget\NuGet.targets" Condition="Exists('$(SolutionDir)\.nuget\NuGet.targets')" />
  <PropertyGroup Condition=" '$(OS)' != 'Unix' ">
    <!--<PreBuildEvent>IF NOT EXIST "$(SolutionDir)..\build\keys\keypair.snk" (CD "$(SolutionDir).." &amp;&amp; "build.bat" CreateKeysIfAbsent &amp;&amp; CD %25~dp0)
</PreBuildEvent>-->
  </PropertyGroup>
  <!-- To modify your build process, add your task inside one of the targets below and uncomment it. 
       Other similar extension points exist, see Microsoft.Common.targets.
  <Target Name="BeforeBuild">
  </Target>
  <Target Name="AfterBuild">
  </Target>
  -->
</Project><|MERGE_RESOLUTION|>--- conflicted
+++ resolved
@@ -220,12 +220,9 @@
     <Compile Include="DSL\ClusterPendingTasksDescriptor.cs" />
     <Compile Include="DSL\ClusterStatsDescriptor.cs" />
     <Compile Include="DSL\CatAliasesDescriptor.cs" />
-<<<<<<< HEAD
     <Compile Include="DSL\Paths\RepositorySnapshotOptionalPathDescriptor.cs" />
     <Compile Include="DSL\SnapshotStatusDescriptor.cs" />
-=======
     <Compile Include="DSL\RecoveryStatusDescriptor.cs" />
->>>>>>> 028aabb0
     <Compile Include="DSL\TemplateExistsDescriptor.cs" />
     <Compile Include="Domain\Responses\PingResponse.cs" />
     <Compile Include="Domain\Responses\NodesShutdownResponse.cs" />
