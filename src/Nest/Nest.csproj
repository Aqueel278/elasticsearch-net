--- conflicted
+++ resolved
@@ -1,4 +1,3 @@
-<<<<<<< HEAD
 ﻿<?xml version="1.0" encoding="utf-8"?>
 <Project ToolsVersion="12.0" DefaultTargets="Build" xmlns="http://schemas.microsoft.com/developer/msbuild/2003">
   <Import Project="$(MSBuildExtensionsPath)\$(MSBuildToolsVersion)\Microsoft.Common.props" Condition="Exists('$(MSBuildExtensionsPath)\$(MSBuildToolsVersion)\Microsoft.Common.props')" />
@@ -413,6 +412,8 @@
     <Compile Include="Exception\SnapshotException.cs" />
     <Compile Include="ExposedInternals\NestSerializer.cs" />
     <Compile Include="Enums\GeoDistance.cs" />
+    <Compile Include="IHighLevelToLowLevelDispatcher.cs" />
+    <Compile Include="Extensions\ExceptionExtensions.cs" />
     <Compile Include="Resolvers\Converters\Aggregations\FiltersAggregatorConverter.cs" />
     <Compile Include="Resolvers\Converters\Aggregations\FilterAggregatorConverter.cs" />
     <Compile Include="Resolvers\Converters\ClusterRerouteCommandCollectionConverter.cs" />
@@ -1083,1094 +1084,6 @@
   </ItemGroup>
   <Import Project="$(MSBuildBinPath)\Microsoft.CSharp.targets" />
   <Import Project="$(SolutionDir)\.nuget\NuGet.targets" Condition="Exists('$(SolutionDir)\.nuget\NuGet.targets')" />
-=======
-﻿<?xml version="1.0" encoding="utf-8"?>
-<Project ToolsVersion="12.0" DefaultTargets="Build" xmlns="http://schemas.microsoft.com/developer/msbuild/2003">
-  <Import Project="$(MSBuildExtensionsPath)\$(MSBuildToolsVersion)\Microsoft.Common.props" Condition="Exists('$(MSBuildExtensionsPath)\$(MSBuildToolsVersion)\Microsoft.Common.props')" />
-  <PropertyGroup>
-    <Configuration Condition=" '$(Configuration)' == '' ">Debug</Configuration>
-    <Platform Condition=" '$(Platform)' == '' ">AnyCPU</Platform>
-    <ProjectGuid>{072BA7DA-7B60-407D-8B6E-95E3186BE70C}</ProjectGuid>
-    <OutputType>Library</OutputType>
-    <AppDesignerFolder>Properties</AppDesignerFolder>
-    <RootNamespace>Nest</RootNamespace>
-    <AssemblyName>Nest</AssemblyName>
-    <TargetFrameworkVersion>v4.0</TargetFrameworkVersion>
-    <FileAlignment>512</FileAlignment>
-    <TargetFrameworkProfile />
-  </PropertyGroup>
-  <PropertyGroup Condition=" '$(Configuration)|$(Platform)' == 'Debug|AnyCPU' ">
-    <DebugSymbols>true</DebugSymbols>
-    <DebugType>full</DebugType>
-    <Optimize>false</Optimize>
-    <OutputPath>bin\Debug\</OutputPath>
-    <DefineConstants>DEBUG;TRACE</DefineConstants>
-    <ErrorReport>prompt</ErrorReport>
-    <WarningLevel>4</WarningLevel>
-    <CodeAnalysisRuleSet>BasicCorrectnessRules.ruleset</CodeAnalysisRuleSet>
-    <PlatformTarget>AnyCPU</PlatformTarget>
-    <DocumentationFile>bin\Debug\Nest.XML</DocumentationFile>
-    <UseVSHostingProcess>false</UseVSHostingProcess>
-    <NoWarn>1591,1572,1571,1573,1587,1570</NoWarn>
-  </PropertyGroup>
-  <PropertyGroup Condition=" '$(Configuration)|$(Platform)' == 'Release|AnyCPU' ">
-    <DebugType>pdbonly</DebugType>
-    <Optimize>True</Optimize>
-    <OutputPath>bin\Release\</OutputPath>
-    <DefineConstants>TRACE</DefineConstants>
-    <ErrorReport>prompt</ErrorReport>
-    <WarningLevel>4</WarningLevel>
-    <CodeAnalysisRuleSet>AllRules.ruleset</CodeAnalysisRuleSet>
-    <DocumentationFile>bin\Release\Nest.XML</DocumentationFile>
-    <NoWarn>1591,1572,1571,1573,1587,1570</NoWarn>
-  </PropertyGroup>
-  <PropertyGroup Condition="'$(Configuration)|$(Platform)' == 'Debug - Generator|AnyCPU'">
-    <DebugSymbols>true</DebugSymbols>
-    <OutputPath>bin\Debug - Generator\</OutputPath>
-    <DefineConstants>DEBUG;TRACE</DefineConstants>
-    <DocumentationFile>bin\Debug\Nest.XML</DocumentationFile>
-    <DebugType>full</DebugType>
-    <PlatformTarget>AnyCPU</PlatformTarget>
-    <ErrorReport>prompt</ErrorReport>
-    <CodeAnalysisRuleSet>BasicCorrectnessRules.ruleset</CodeAnalysisRuleSet>
-  </PropertyGroup>
-  <PropertyGroup>
-    <SignAssembly>true</SignAssembly>
-  </PropertyGroup>
-  <PropertyGroup>
-    <AssemblyOriginatorKeyFile>..\..\build\keys\keypair.snk</AssemblyOriginatorKeyFile>
-  </PropertyGroup>
-  <ItemGroup>
-    <Reference Include="Microsoft.CSharp" />
-    <Reference Include="System" />
-    <Reference Include="System.Core" />
-    <Reference Include="System.Configuration" />
-    <Reference Include="System.Runtime.Serialization" />
-    <Reference Include="System.ServiceModel" />
-  </ItemGroup>
-  <ItemGroup>
-    <Compile Include="ConvenienceExtensions\AliasExtensions.cs" />
-    <Compile Include="ConvenienceExtensions\CountExtensions.cs" />
-    <Compile Include="ConvenienceExtensions\DeleteExtensions.cs" />
-    <Compile Include="ConvenienceExtensions\DeleteIndexExtensions.cs" />
-    <Compile Include="ConvenienceExtensions\IndexManyExtensions.cs" />
-    <Compile Include="ConvenienceExtensions\GetExtensions.cs" />
-    <Compile Include="ConvenienceExtensions\DeleteManyExtensions.cs" />
-    <Compile Include="ConvenienceExtensions\GetManyExtensions.cs" />
-    <Compile Include="ConvenienceExtensions\CreateIndexExtensions.cs" />
-    <Compile Include="ConvenienceExtensions\OpenCloseIndexExtensions.cs" />
-    <Compile Include="ConvenienceExtensions\ExistsExtensions.cs" />
-    <Compile Include="ConvenienceExtensions\ScrollExtensions.cs" />
-    <Compile Include="ConvenienceExtensions\SerializerExtensions.cs" />
-    <Compile Include="ConvenienceExtensions\SourceExtensions.cs" />
-    <Compile Include="ConvenienceExtensions\SourceManyExtensions.cs" />
-    <Compile Include="Domain\Aggregations\AggregationsHelper.cs" />
-    <Compile Include="Domain\Aggregations\ISignificantTermsHeuristic.cs" />
-    <Compile Include="Domain\Aggregations\Bucket.cs" />
-    <Compile Include="Domain\Aggregations\BucketAggregationBase.cs" />
-    <Compile Include="Domain\Aggregations\FiltersBucket.cs" />
-    <Compile Include="Domain\Aggregations\ScriptedValueMetric.cs" />
-    <Compile Include="Domain\Aggregations\TopHitsMetric.cs" />
-    <Compile Include="Domain\Aggregations\GeoBoundsMetric.cs" />
-    <Compile Include="Domain\Aggregations\HistogramItem.cs" />
-    <Compile Include="Domain\Aggregations\ExtendedStatsMetric.cs" />
-    <Compile Include="Domain\Aggregations\IAggration.cs" />
-    <Compile Include="Domain\Aggregations\IBucketAggregation.cs" />
-    <Compile Include="Domain\Aggregations\IBucketItem.cs" />
-    <Compile Include="Domain\Aggregations\IBucketWithCountAggregation.cs" />
-    <Compile Include="Domain\Aggregations\IMetricAggregation.cs" />
-    <Compile Include="Domain\Aggregations\SignificantTermItem.cs" />
-    <Compile Include="Domain\Aggregations\KeyItem.cs" />
-    <Compile Include="Domain\Aggregations\SingleBucket.cs" />
-    <Compile Include="Domain\Aggregations\RangeItem.cs" />
-    <Compile Include="Domain\Aggregations\PercentilesMetric.cs" />
-    <Compile Include="Domain\Aggregations\StatsMetric.cs" />
-    <Compile Include="Domain\Aggregations\ValueMetric.cs" />
-    <Compile Include="Domain\Alias\CreateAliasDescriptor.cs" />
-    <Compile Include="Domain\Alias\AliasAddDescriptor.cs" />
-    <Compile Include="Domain\Alias\AliasAddOperation.cs" />
-    <Compile Include="Domain\Alias\AliasDefinition.cs" />
-    <Compile Include="Domain\Alias\AliasRemoveDescriptor.cs" />
-    <Compile Include="Domain\Alias\AliasRemoveOperation.cs" />
-    <Compile Include="Domain\Alias\IAliasAction.cs" />
-    <Compile Include="Domain\Analysis\CharFilter\PatternReplaceCharFilter.cs" />
-    <Compile Include="Domain\Analysis\TokenFilter\DelimitedPayloadTokenFilter.cs" />
-    <Compile Include="Domain\Analysis\TokenFilter\CommonGramsTokenFilter.cs" />
-    <Compile Include="Domain\Analysis\TokenFilter\KeepTypesTokenFilter.cs" />
-    <Compile Include="Domain\Analysis\TokenFilter\KeywordRepeatTokenFilter.cs" />
-    <Compile Include="Domain\Analysis\TokenFilter\HunspellTokenFilter.cs" />
-    <Compile Include="Domain\Analysis\TokenFilter\LimitTokenCountTokenFilter.cs" />
-    <Compile Include="Domain\Analysis\TokenFilter\PatternCaptureTokenFilter.cs" />
-    <Compile Include="Domain\Analysis\TokenFilter\KeepWordsTokenFilter.cs" />
-    <Compile Include="Domain\Analysis\TokenFilter\StemmerOverrideTokenFilter.cs" />
-    <Compile Include="Domain\Analysis\TokenFilter\UppercaseTokenFilter.cs" />
-    <Compile Include="Domain\Bulk\IBulkOperation.cs" />
-    <Compile Include="Domain\Cat\CatSegmentsRecord.cs" />
-    <Compile Include="Domain\Cluster\ClusterRerouteDecision.cs" />
-    <Compile Include="Domain\Cluster\ClusterRerouteExplanation.cs" />
-    <Compile Include="Domain\Cluster\ClusterRerouteParameters.cs" />
-    <Compile Include="Domain\Cluster\ClusterRerouteState.cs" />
-    <Compile Include="Domain\Cat\CatShardsRecord.cs" />
-    <Compile Include="Domain\Cat\CatFielddataRecord.cs" />
-    <Compile Include="Domain\Cat\CatThreadPoolRecord.cs" />
-    <Compile Include="Domain\Cat\CatRecoveryRecord.cs" />
-    <Compile Include="Domain\Cat\CatPluginsRecord.cs" />
-    <Compile Include="Domain\Cat\CatPendingTasksRecord.cs" />
-    <Compile Include="Domain\DSL\IDocument.cs" />
-    <Compile Include="Domain\Geo\GeoLocation.cs" />
-    <Compile Include="Domain\Geo\GeoPrecision.cs" />
-    <Compile Include="Domain\Hit\ExplainGet.cs" />
-    <Compile Include="Domain\Mapping\PropertyMapping.cs" />
-    <Compile Include="Domain\Mapping\Descriptors\FieldDataFilterDescriptor.cs" />
-    <Compile Include="Domain\Mapping\Descriptors\FieldDataFrequencyFilterDescriptor.cs" />
-    <Compile Include="Domain\Mapping\Descriptors\FieldDataNonStringMappingDescriptor.cs" />
-    <Compile Include="Domain\Mapping\Descriptors\FieldDataRegexFilterDescriptor.cs" />
-    <Compile Include="Domain\Mapping\Descriptors\FieldDataStringMappingDescriptor.cs" />
-    <Compile Include="Domain\Mapping\Descriptors\MappingTransformDescriptor.cs" />
-    <Compile Include="Domain\Mapping\Descriptors\SuggestContextMappingDescriptor.cs" />
-    <Compile Include="Domain\Mapping\IFieldMapping.cs" />
-    <Compile Include="Domain\Mapping\SpecialFields\ISpecialField.cs" />
-    <Compile Include="Domain\Geo\CircleGeoShape.cs" />
-    <Compile Include="Domain\Geo\EnvelopeGeoShape.cs" />
-    <Compile Include="Domain\Geo\GeoShape.cs" />
-    <Compile Include="Domain\Geo\LineStringGeoShape.cs" />
-    <Compile Include="Domain\Geo\MultiLineStringGeoShape.cs" />
-    <Compile Include="Domain\Geo\MultiPointGeoShape.cs" />
-    <Compile Include="Domain\Geo\MultiPolygonGeoShape.cs" />
-    <Compile Include="Domain\Geo\PointGeoShape.cs" />
-    <Compile Include="Domain\Geo\PolygonGeoShape.cs" />
-    <Compile Include="Domain\Mapping\SpecialFields\FieldNamesMapping.cs" />
-    <Compile Include="Domain\Mapping\SubMappings\FieldData\FieldDataFilter.cs" />
-    <Compile Include="Domain\Mapping\SubMappings\FieldData\FieldDataFrequencyFilter.cs" />
-    <Compile Include="Domain\Mapping\SubMappings\FieldData\FieldDataMapping.cs" />
-    <Compile Include="Domain\Mapping\SubMappings\FieldData\FieldDataNonStringMapping.cs" />
-    <Compile Include="Domain\Mapping\SubMappings\FieldData\FieldDataRegexFilter.cs" />
-    <Compile Include="Domain\Mapping\SubMappings\FieldData\FieldDataStringMapping.cs" />
-    <Compile Include="Domain\Mapping\SubMappings\NormsMapping.cs" />
-    <Compile Include="Domain\Mapping\SubMappings\MappingTransform.cs" />
-    <Compile Include="Domain\Observers\RestoreObserver.cs" />
-    <Compile Include="Domain\Observers\SnapshotObserver.cs" />
-    <Compile Include="Domain\Repository\SnapshotShardFailure.cs" />
-    <Compile Include="Domain\Responses\ClusterRerouteResponse.cs" />
-    <Compile Include="Domain\Cat\CatAliasesRecord.cs" />
-    <Compile Include="Domain\Cat\CatAllocationRecord.cs" />
-    <Compile Include="Domain\Cat\CatCountRecord.cs" />
-    <Compile Include="Domain\Cat\CatHealthRecord.cs" />
-    <Compile Include="Domain\Cat\CatIndicesRecord.cs" />
-    <Compile Include="Domain\Cat\CatMasterRecord.cs" />
-    <Compile Include="Domain\Cat\CatNodesRecord.cs" />
-    <Compile Include="Domain\Responses\CatResponse.cs" />
-    <Compile Include="Domain\Responses\ClusterStatsResponse.cs" />
-    <Compile Include="Domain\Responses\ClusterPendingTasksResponse.cs" />
-    <Compile Include="Domain\Responses\DeleteAliasResponse.cs" />
-    <Compile Include="Domain\Responses\GetIndexResponse.cs" />
-    <Compile Include="Domain\Responses\DeleteScriptResponse.cs" />
-    <Compile Include="Domain\Responses\DeleteSearchTemplateResponse.cs" />
-    <Compile Include="Domain\Responses\ExplainResponse.cs" />
-    <Compile Include="Domain\Responses\GetFieldMappingResponse.cs" />
-    <Compile Include="Domain\Cat\ICatRecord.cs" />
-    <Compile Include="Domain\Observers\Observer.cs" />
-    <Compile Include="Domain\Observers\RestoreObservable.cs" />
-    <Compile Include="Domain\Observers\SnapshotObservable.cs" />
-    <Compile Include="Domain\Responses\UpgradeResponse.cs" />
-    <Compile Include="Domain\Responses\UpgradeStatusResponse.cs" />
-    <Compile Include="Domain\Responses\VerifyRepositoryResponse.cs" />
-    <Compile Include="Domain\Responses\GetRepositoryResponse.cs" />
-    <Compile Include="Domain\Responses\GetScriptResponse.cs" />
-    <Compile Include="Domain\Responses\GetSearchTemplateResponse.cs" />
-    <Compile Include="Domain\Responses\MultiPercolateResponse.cs" />
-    <Compile Include="Domain\Responses\NodesHotThreadsResponse.cs" />
-    <Compile Include="Domain\Responses\PutAliasResponse.cs" />
-    <Compile Include="Domain\Responses\PutScriptResponse.cs" />
-    <Compile Include="Domain\Responses\SearchShardsResponse.cs" />
-    <Compile Include="Domain\Responses\SnapshotStatusResponse.cs" />
-    <Compile Include="Domain\Recovery\RecoveryOrigin.cs" />
-    <Compile Include="Domain\Recovery\RecoveryStartStatus.cs" />
-    <Compile Include="Domain\Recovery\RecoveryBytes.cs" />
-    <Compile Include="Domain\Recovery\RecoveryFileDetails.cs" />
-    <Compile Include="Domain\Recovery\RecoveryFiles.cs" />
-    <Compile Include="Domain\Recovery\RecoveryIndexStatus.cs" />
-    <Compile Include="Domain\Recovery\RecoveryStatus.cs" />
-    <Compile Include="Domain\Responses\RecoveryStatusResponse.cs" />
-    <Compile Include="Domain\Recovery\RecoveryTranslogStatus.cs" />
-    <Compile Include="Domain\Responses\ShardRecovery.cs" />
-    <Compile Include="Domain\Responses\PutSearchTemplateResponse.cs" />
-    <Compile Include="Domain\Stats\ClusterNodesStas.cs" />
-    <Compile Include="Domain\Stats\CompactNodeInfo.cs" />
-    <Compile Include="Domain\Stats\CompletionStats.cs" />
-    <Compile Include="Domain\Stats\FieldDataStats.cs" />
-    <Compile Include="Domain\Stats\FilterCacheStats.cs" />
-    <Compile Include="Domain\Stats\IdCacheStats.cs" />
-    <Compile Include="Domain\Stats\IndicesStats.cs" />
-    <Compile Include="Domain\Stats\PercolateStats.cs" />
-    <Compile Include="Domain\Stats\PluginStats.cs" />
-    <Compile Include="Domain\Stats\SegmentsStats.cs" />
-    <Compile Include="DSL\CatSegmentsDescriptor.cs" />
-    <Compile Include="DSL\ClusterRerouteDescriptor.cs" />
-    <Compile Include="DSL\Cluster\AllocateClusterRerouteCommand.cs" />
-    <Compile Include="DSL\Cluster\AllocateClusterRerouteCommandDescriptor.cs" />
-    <Compile Include="DSL\Cluster\CancelClusterRerouteCommand.cs" />
-    <Compile Include="DSL\Cluster\CancelClusterRerouteCommandDescriptor.cs" />
-    <Compile Include="DSL\Cluster\IClusterRerouteCommand.cs" />
-    <Compile Include="DSL\Cluster\MoveClusterRerouteCommand.cs" />
-    <Compile Include="DSL\Cluster\MoveClusterRerouteCommandDescriptor.cs" />
-    <Compile Include="Domain\Status\UpgradeStatus.cs" />
-    <Compile Include="Domain\Suggest\SuggestField.cs" />
-    <Compile Include="DSL\Aggregations\ChildrenAggregationDescriptor.cs" />
-    <Compile Include="DSL\Aggregations\FiltersAggregationDescriptor.cs" />
-    <Compile Include="DSL\Aggregations\PercentileRanksAggregationDescriptor.cs" />
-    <Compile Include="DSL\Aggregations\ScriptedMetricAggregationDescriptor.cs" />
-    <Compile Include="DSL\Aggregations\TopHitsAggregationDescriptor.cs" />
-    <Compile Include="DSL\Aggregations\GeoBoundsAggregationDescriptor.cs" />
-    <Compile Include="DSL\Aggregations\ReverseNestedAggregationDescriptor.cs" />
-    <Compile Include="DSL\Filter\IndicesFilterDescriptor.cs" />
-    <Compile Include="Domain\DSL\NoMatchShortcut.cs" />
-    <Compile Include="DSL\Query\Functions\WeightFunction.cs" />
-    <Compile Include="DSL\Search\IGlobalInnerHit.cs" />
-    <Compile Include="DSL\Search\IInnerHitsContainer.cs" />
-    <Compile Include="DSL\Search\InnerHitsDescriptor.cs" />
-    <Compile Include="DSL\UpgradeDescriptor.cs" />
-    <Compile Include="DSL\UpgradeStatusDescriptor.cs" />
-    <Compile Include="DSL\VerifyRepositoryDescriptor.cs" />
-    <Compile Include="DSL\GetIndexDescriptor.cs" />
-    <Compile Include="DSL\Filter\GeoHashCellFilterDescriptor.cs" />
-    <Compile Include="DSL\DeleteScriptDescriptor.cs" />
-    <Compile Include="ElasticClient-GetIndex.cs" />
-    <Compile Include="Enums\GeoOrientation.cs" />
-    <Compile Include="Enums\GeoPrecisionUnit.cs" />
-    <Compile Include="Enums\GetIndexFeature.cs" />
-    <Compile Include="DSL\GetScriptDescriptor.cs" />
-    <Compile Include="DSL\SearchExistsDescriptor.cs" />
-    <Compile Include="DSL\PutScriptDescriptor.cs" />
-    <Compile Include="DSL\PutSearchTemplateDescriptor.cs" />
-    <Compile Include="DSL\DeleteSearchTemplateDescriptor.cs" />
-    <Compile Include="DSL\GetSearchTemplateDescriptor.cs" />
-    <Compile Include="DSL\Query\TemplateQueryDescriptor.cs" />
-    <Compile Include="DSL\CatIndicesDescriptor.cs" />
-    <Compile Include="DSL\CatShardsDescriptor.cs" />
-    <Compile Include="DSL\CatThreadPoolDescriptor.cs" />
-    <Compile Include="DSL\CatRecoveryDescriptor.cs" />
-    <Compile Include="DSL\CatPluginsDescriptor.cs" />
-    <Compile Include="DSL\CatPendingTasksDescriptor.cs" />
-    <Compile Include="DSL\CatNodesDescriptor.cs" />
-    <Compile Include="DSL\CatMasterDescriptor.cs" />
-    <Compile Include="DSL\CatHealthDescriptor.cs" />
-    <Compile Include="DSL\CatFielddataDescriptor.cs" />
-    <Compile Include="DSL\CatCountDescriptor.cs" />
-    <Compile Include="DSL\CatAllocationDescriptor.cs" />
-    <Compile Include="DSL\ClusterPendingTasksDescriptor.cs" />
-    <Compile Include="DSL\ClusterStatsDescriptor.cs" />
-    <Compile Include="DSL\CatAliasesDescriptor.cs" />
-    <Compile Include="DSL\DeleteAliasDescriptor.cs" />
-    <Compile Include="DSL\GetRepositoryDescriptor.cs" />
-    <Compile Include="DSL\Paths\RepositoryOptionalPathDescriptor.cs" />
-    <Compile Include="DSL\PutAliasDescriptor.cs" />
-    <Compile Include="DSL\SearchShardsDescriptor.cs" />
-    <Compile Include="DSL\Paths\RepositorySnapshotOptionalPathDescriptor.cs" />
-    <Compile Include="DSL\SnapshotStatusDescriptor.cs" />
-    <Compile Include="DSL\RecoveryStatusDescriptor.cs" />
-    <Compile Include="DSL\Suggest\PhraseSuggestCollateDescriptor.cs" />
-    <Compile Include="DSL\Suggest\Context\CategorySuggestDescriptor.cs" />
-    <Compile Include="DSL\Suggest\Context\GeoLocationSuggestDescriptor.cs" />
-    <Compile Include="DSL\Suggest\Context\ISuggestContext.cs" />
-    <Compile Include="DSL\SearchTemplateDescriptor.cs" />
-    <Compile Include="DSL\Suggest\PhraseSuggestHighlightDescriptor.cs" />
-    <Compile Include="DSL\TemplateExistsDescriptor.cs" />
-    <Compile Include="Domain\Responses\PingResponse.cs" />
-    <Compile Include="Domain\Responses\NodesShutDownResponse.cs" />
-    <Compile Include="DSL\Filter\GeoShapeCircleFilterDescriptor.cs" />
-    <Compile Include="DSL\Filter\GeoShapeMultiLineStringFilterDescriptor.cs" />
-    <Compile Include="DSL\Filter\GeoShapeMultiPointFilterDescriptor.cs" />
-    <Compile Include="DSL\Filter\GeoShapeLineStringFilterDescriptor.cs" />
-    <Compile Include="DSL\Filter\GeoShapeMultiPolygonFilterDescriptor.cs" />
-    <Compile Include="DSL\Filter\GeoShapePolygonFilterDescriptor.cs" />
-    <Compile Include="DSL\Filter\GeoShapePointFilterDescriptor.cs" />
-    <Compile Include="DSL\GetAliasDescriptor.cs" />
-    <Compile Include="DSL\AliasExistsDescriptor.cs" />
-    <Compile Include="DSL\GetFieldMappingDescriptor.cs" />
-    <Compile Include="DSL\MultiPercolate\IPercolateOperation.cs" />
-    <Compile Include="DSL\MultiPercolateDescriptor.cs" />
-    <Compile Include="DSL\NodesHotThreadsDescriptor.cs" />
-    <Compile Include="DSL\NodesShutdownDescriptor.cs" />
-    <Compile Include="DSL\Paths\IndexOptionalNamePathDescriptor.cs" />
-    <Compile Include="DSL\Paths\IndicesOptionalTypesNamePathDecriptor.cs" />
-    <Compile Include="DSL\PingDescriptor.cs" />
-    <Compile Include="DSL\Query\SubDescriptors\MoreLikeThisQueryDocumentsDescriptor.cs" />
-    <Compile Include="DSL\Query\SpanMultiTermQueryDescriptor.cs" />
-    <Compile Include="DSL\TypeExistsDescriptor.cs" />
-    <Compile Include="DSL\Query\Functions\FieldValueFactorDescriptor.cs" />
-    <Compile Include="DSL\Query\GeoShapeMultiPointQueryDescriptor.cs" />
-    <Compile Include="DSL\Query\GeoShapeMultiPolygonQueryDescriptor.cs" />
-    <Compile Include="DSL\Query\GeoShapePolygonQueryDescriptor.cs" />
-    <Compile Include="DSL\Query\GeoShapePointQueryDescriptor.cs" />
-    <Compile Include="DSL\Query\GeoShapeMultiLineStringQueryDescriptor.cs" />
-    <Compile Include="DSL\Query\GeoShapeLineStringQueryDescriptor.cs" />
-    <Compile Include="DSL\Query\GeoShapeEnvelopeQueryDescriptor.cs" />
-    <Compile Include="DSL\Query\SubDescriptors\ExternalFieldDeclarationDescriptor.cs" />
-    <Compile Include="DSL\TermVector\IMultiTermVectorDocumentDescriptor.cs" />
-    <Compile Include="DSL\MultiGet\MultiGetDoc.cs" />
-    <Compile Include="Domain\Connection\ConnectionSettings.cs" />
-    <Compile Include="Domain\Connection\IConnectionSettingsValues.cs" />
-    <Compile Include="Domain\DSL\DescriptorForAttribute.cs" />
-    <Compile Include="Domain\ICustomJson.cs" />
-    <Compile Include="Domain\Paths\FluentFieldList.cs" />
-    <Compile Include="Domain\Property.cs" />
-    <Compile Include="Domain\Marker\PropertyNameMarker.cs" />
-    <Compile Include="Domain\Marker\PropertyPathMarker.cs" />
-    <Compile Include="Domain\Repository\Snapshot.cs" />
-    <Compile Include="Domain\Repository\SnapshotRestore.cs" />
-    <Compile Include="Domain\Responses\ClusterPutSettingsResponse.cs" />
-    <Compile Include="Domain\Responses\ClusterGetSettingsResponse.cs" />
-    <Compile Include="Domain\Responses\GetSnapshotResponse.cs" />
-    <Compile Include="Domain\Responses\MultiTermVectorResponse.cs" />
-    <Compile Include="Domain\Responses\RestoreResponse.cs" />
-    <Compile Include="Domain\Responses\SnapshotResponse.cs" />
-    <Compile Include="Domain\Aggregations\TermsIncludeExclude.cs" />
-    <Compile Include="Domain\Similarity\BM25Similarity.cs" />
-    <Compile Include="Domain\Similarity\DefaultSimilarity.cs" />
-    <Compile Include="Domain\Similarity\DFRSimilarity.cs" />
-    <Compile Include="Domain\Similarity\IBSimilarity.cs" />
-    <Compile Include="Domain\Similarity\LMDirichletSimilarity.cs" />
-    <Compile Include="Domain\Similarity\LMJelinekSimilarity.cs" />
-    <Compile Include="Domain\Similarity\SimilarityBase.cs" />
-    <Compile Include="DSL\Bulk\BulkOperationBase.cs" />
-    <Compile Include="DSL\ClusterGetSettingsDescriptor.cs" />
-    <Compile Include="DSL\ClusterSettingsDescriptor.cs" />
-    <Compile Include="DSL\Common\BasePathRequest.cs" />
-    <Compile Include="DSL\Common\BaseRequest.cs" />
-    <Compile Include="DSL\DeleteSnapshotDescriptor.cs" />
-    <Compile Include="DSL\Facets\FacetRequest.cs" />
-    <Compile Include="DSL\Filter\BoolFilterExtensions.cs" />
-    <Compile Include="DSL\Filter\IFieldNameFilter.cs" />
-    <Compile Include="DSL\Filter\IFilter.cs" />
-    <Compile Include="DSL\Filter\OrFilterDescriptor.cs" />
-    <Compile Include="DSL\Filter\PlainFilter.cs" />
-    <Compile Include="DSL\Filter\PrefixFilterDescriptor.cs" />
-    <Compile Include="DSL\Filter\RawFilter.cs" />
-    <Compile Include="DSL\Common\IRequest.cs" />
-    <Compile Include="DSL\Query\BoolQueryExtensions.cs" />
-    <Compile Include="DSL\Query\Functions\FieldValueFactorModifier.cs" />
-    <Compile Include="DSL\Query\PlainQuery.cs" />
-    <Compile Include="DSL\Query\QueryContainer.cs" />
-    <Compile Include="DSL\Rescore\RescoreQueryDescriptor.cs" />
-    <Compile Include="DSL\SimilarityDescriptor.cs" />
-    <Compile Include="DSL\Suggest\Fuzziness.cs" />
-    <Compile Include="DSL\Suggest\IFuzziness.cs" />
-    <Compile Include="DSL\ExplainDescriptor.cs" />
-    <Compile Include="DSL\Visitor\DslPrettyPrintVisitor.cs" />
-    <Compile Include="DSL\Visitor\IMappingVisitor.cs" />
-    <Compile Include="DSL\Visitor\MappingWalker.cs" />
-    <Compile Include="DSL\Visitor\QueryFilterWalker.cs" />
-    <Compile Include="DSL\Visitor\QueryVisitor.cs" />
-    <Compile Include="DSL\Visitor\VisitorScope.cs" />
-    <Compile Include="DSL\_Requests.generated.cs" />
-    <Compile Include="ElasticClient-ClusterReroute.cs" />
-    <Compile Include="ElasticClient-Cat.cs" />
-    <Compile Include="ElasticClient-DoRequest.cs" />
-    <Compile Include="ElasticClient-SearchExists.cs" />
-    <Compile Include="ElasticClient-Scripts.cs" />
-    <Compile Include="ElasticClient-SearchShards.cs" />
-    <Compile Include="ElasticClient-RecoveryStatus.cs" />
-    <Compile Include="ElasticClient-SearchTemplate.cs" />
-    <Compile Include="ElasticClient-TemplateExists.cs" />
-    <Compile Include="ElasticClient-AliasExists.cs" />
-    <Compile Include="ElasticClient-ClusterSettings.cs" />
-    <Compile Include="ElasticClient-DeleteIndex.cs" />
-    <Compile Include="ElasticClient-MappingGetField.cs" />
-    <Compile Include="ElasticClient-MultiPercolate.cs" />
-    <Compile Include="ElasticClient-Ping.cs" />
-    <Compile Include="ElasticClient-TypeExists.cs" />
-    <Compile Include="ElasticClient-Explain.cs" />
-    <Compile Include="ElasticClient-Upgrade.cs" />
-    <Compile Include="Enums\FieldDataLoading.cs" />
-    <Compile Include="Enums\FieldDataNonStringFormat.cs" />
-    <Compile Include="Enums\FieldDataStringFormat.cs" />
-    <Compile Include="Enums\GeoShapeRelation.cs" />
-    <Compile Include="Enums\HighlighterType.cs" />
-    <Compile Include="Enums\NormsLoading.cs" />
-    <Compile Include="Enums\RangeExecution.cs" />
-    <Compile Include="Enums\RoutingAllocationEnableOption.cs" />
-    <Compile Include="Enums\ScriptLang.cs" />
-    <Compile Include="Enums\TermsAggregationCollectMode.cs" />
-    <Compile Include="Exception\RestoreException.cs" />
-    <Compile Include="Exception\SnapshotException.cs" />
-    <Compile Include="ExposedInternals\NestSerializer.cs" />
-    <Compile Include="Enums\GeoDistance.cs" />
-    <Compile Include="IHighLevelToLowLevelDispatcher.cs" />
-    <Compile Include="Extensions\ExceptionExtensions.cs" />
-    <Compile Include="Obsolete\Obsolete.cs" />
-    <Compile Include="Resolvers\Converters\Aggregations\FiltersAggregatorConverter.cs" />
-    <Compile Include="Resolvers\Converters\Aggregations\FilterAggregatorConverter.cs" />
-    <Compile Include="Resolvers\Converters\ClusterRerouteCommandCollectionConverter.cs" />
-    <Compile Include="Resolvers\Converters\CatFielddataRecordConverter.cs" />
-    <Compile Include="Resolvers\Converters\CompositeJsonConverter.cs" />
-    <Compile Include="Domain\DSL\ICustomJsonReader.cs" />
-    <Compile Include="DSL\Filter\INotFilter.cs" />
-    <Compile Include="DSL\Filter\QueryFilterDescriptor.cs" />
-    <Compile Include="DSL\Filter\AndFilterDescriptor.cs" />
-    <Compile Include="DSL\Filter\TermsFilterDescriptor.cs" />
-    <Compile Include="DSL\GetSnapshotDescriptor.cs" />
-    <Compile Include="DSL\Query\IQueryContainer.cs" />
-    <Compile Include="DSL\Query\Behaviour\IFieldNameQuery.cs" />
-    <Compile Include="DSL\Query\Functions\BoostFactorFunction.cs" />
-    <Compile Include="DSL\Query\Functions\ExpFunction.cs" />
-    <Compile Include="DSL\Query\Functions\FunctionBoostMode.cs" />
-    <Compile Include="DSL\Query\Functions\FunctionScoreDecayFieldDescriptor.cs" />
-    <Compile Include="DSL\Query\Functions\FunctionScoreDecayFunction.cs" />
-    <Compile Include="DSL\Query\Functions\FunctionScoreFunctionsDescriptor.cs" />
-    <Compile Include="DSL\Query\Functions\FunctionScoreMode.cs" />
-    <Compile Include="DSL\Query\Functions\IFunctionScoreFunction.cs" />
-    <Compile Include="DSL\Query\Functions\RandomScoreFunction.cs" />
-    <Compile Include="DSL\Query\Functions\GaussFunction.cs" />
-    <Compile Include="DSL\Query\Functions\LinearFunction.cs" />
-    <Compile Include="DSL\Query\Functions\ScriptScoreFunction.cs" />
-    <Compile Include="DSL\Query\SubDescriptors\ISpanSubQuery.cs" />
-    <Compile Include="Domain\TermVector\MultiTermVectorDocument.cs" />
-    <Compile Include="DSL\TermVector\MultiTermVectorDocumentDescriptor.cs" />
-    <Compile Include="DSL\MultiTermVectorsDescriptor.cs" />
-    <Compile Include="DSL\Paths\DocumentOptionalPathDescriptor.cs" />
-    <Compile Include="DSL\RestoreDescriptor.cs" />
-    <Compile Include="DSL\SnapshotDescriptor.cs" />
-    <Compile Include="DSL\DeleteRepositoryDescriptor.cs" />
-    <Compile Include="DSL\Paths\RepositorySnapshotPathDescriptor.cs" />
-    <Compile Include="DSL\Repository\HdfsRepositoryDescriptor.cs" />
-    <Compile Include="DSL\Repository\AzureRepositoryDescriptor.cs" />
-    <Compile Include="DSL\Repository\S3RepositoryDescriptor.cs" />
-    <Compile Include="DSL\Repository\FileSystemRepositoryDescriptor.cs" />
-    <Compile Include="Domain\Repository\IRepository.cs" />
-    <Compile Include="DSL\Repository\ReadOnlyUrlRepositoryDescriptor.cs" />
-    <Compile Include="Domain\RequestParametersExtensions.Generated.cs" />
-    <Compile Include="Domain\Responses\GetAliasesResponse.cs" />
-    <Compile Include="Domain\Responses\GetMappingResponse.cs" />
-    <Compile Include="Domain\Responses\IMultiSearchResponse.cs" />
-    <Compile Include="Domain\Bulk\BulkUpdateBody.cs" />
-    <Compile Include="Domain\Alias\IndexAliases.cs" />
-    <Compile Include="Domain\Responses\IShardsOperationResponse.cs" />
-    <Compile Include="Domain\Responses\TermVectorResponse.cs" />
-    <Compile Include="Domain\TermVector\FieldStatistics.cs" />
-    <Compile Include="Domain\TermVector\TermVector.cs" />
-    <Compile Include="Domain\TermVector\TermVectorTerm.cs" />
-    <Compile Include="Domain\TermVector\Token.cs" />
-    <Compile Include="Domain\Responses\EmptyResponse.cs" />
-    <Compile Include="Domain\Responses\SuggestResponse.cs" />
-    <Compile Include="DSL\Aggregations\AggregationDescriptor.cs" />
-    <Compile Include="DSL\Aggregations\BucketAggregationBaseDescriptor.cs" />
-    <Compile Include="DSL\Aggregations\DateHistogramAggregationDescriptor.cs" />
-    <Compile Include="DSL\Aggregations\FilterAggregationDescriptor.cs" />
-    <Compile Include="DSL\Aggregations\GeoHashAggregationDescriptor.cs" />
-    <Compile Include="DSL\Aggregations\GlobalAggregationDescriptor.cs" />
-    <Compile Include="DSL\Aggregations\PercentilesAggregationDescriptor.cs" />
-    <Compile Include="DSL\Aggregations\Ip4RangeAggregationDescriptor.cs" />
-    <Compile Include="DSL\Aggregations\ExtendedStatsAggregationDescriptor.cs" />
-    <Compile Include="DSL\Aggregations\IAggregationDescriptor.cs" />
-    <Compile Include="DSL\Aggregations\MetricAggregationBaseDescriptor.cs" />
-    <Compile Include="DSL\Aggregations\NestedAggregationDescriptor.cs" />
-    <Compile Include="DSL\Aggregations\DateRangeAggregationDescriptor.cs" />
-    <Compile Include="DSL\Aggregations\GeoDistanceAggregationDescriptor.cs" />
-    <Compile Include="DSL\Aggregations\RangeAggregationDescriptor.cs" />
-    <Compile Include="DSL\Aggregations\StatsAggregationDescriptor.cs" />
-    <Compile Include="DSL\Aggregations\AverageAggregationDescriptor.cs" />
-    <Compile Include="DSL\Aggregations\CardinalityAggregationDescriptor.cs" />
-    <Compile Include="DSL\Aggregations\SumAggregationDescriptor.cs" />
-    <Compile Include="DSL\Aggregations\MaxAggregationDescriptor.cs" />
-    <Compile Include="DSL\Aggregations\MinAggregationDescriptor.cs" />
-    <Compile Include="DSL\Aggregations\HistogramAggregationDescriptor.cs" />
-    <Compile Include="DSL\Aggregations\MissingAggregationDescriptor.cs" />
-    <Compile Include="DSL\Aggregations\SignificantTermsAggregationDescriptor.cs" />
-    <Compile Include="DSL\Aggregations\TermsAggregationDescriptor.cs" />
-    <Compile Include="DSL\Aggregations\ValueCountAggregationDescriptor.cs" />
-    <Compile Include="DSL\ClearScrollDescriptor.cs" />
-    <Compile Include="DSL\CreateRepositoryDescriptor.cs" />
-    <Compile Include="DSL\IndexDescriptor.cs" />
-    <Compile Include="DSL\Paths\RepositoryPathDescriptor.cs" />
-    <Compile Include="DSL\PercolateCountDescriptor.cs" />
-    <Compile Include="DSL\Query\CommonTermsQueryDescriptor.cs" />
-    <Compile Include="DSL\SuggestDescriptor.cs" />
-    <Compile Include="DSL\CloseIndexDescriptor.cs" />
-    <Compile Include="DSL\ClusterStateDescriptor.cs" />
-    <Compile Include="DSL\ClearCacheDescriptor.cs" />
-    <Compile Include="DSL\Facets\Ip4Range.cs" />
-    <Compile Include="DSL\Facets\DateExpressionRange.cs" />
-    <Compile Include="DSL\Common\BasePathDescriptor.cs" />
-    <Compile Include="DSL\Query\GeoShapeCircleQueryDescriptor.cs" />
-    <Compile Include="DSL\Query\SimpleQueryStringQueryDescriptor.cs" />
-    <Compile Include="DSL\SourceDescriptor.cs" />
-    <Compile Include="DSL\NodesStatsDescriptor.cs" />
-    <Compile Include="DSL\NodesInfoDescriptor.cs" />
-    <Compile Include="DSL\ClusterHealthDescriptor.cs" />
-    <Compile Include="DSL\AnalyzeDescriptor.cs" />
-    <Compile Include="DSL\AliasDescriptor.cs" />
-    <Compile Include="DSL\IndicesStatusDescriptor.cs" />
-    <Compile Include="DSL\GetAliasesDescriptor.cs" />
-    <Compile Include="DSL\DeleteDescriptor.cs" />
-    <Compile Include="DSL\DocumentExistsDescriptor.cs" />
-    <Compile Include="DSL\CountDescriptor.cs" />
-    <Compile Include="DSL\IndexExistsDescriptor.cs" />
-    <Compile Include="DSL\IndicesStatsDescriptor.cs" />
-    <Compile Include="DSL\InfoDescriptor.cs" />
-    <Compile Include="DSL\GetIndexSettingsDescriptor.cs" />
-    <Compile Include="DSL\DeleteIndexDescriptor.cs" />
-    <Compile Include="DSL\FlushDescriptor.cs" />
-    <Compile Include="DSL\DeleteMappingDescriptor.cs" />
-    <Compile Include="DSL\GetMappingDescriptor.cs" />
-    <Compile Include="DSL\Paths\IndicesOptionalPathDescriptor.cs" />
-    <Compile Include="DSL\Paths\IndicesOptionalExplicitAllPathDescriptor.cs" />
-    <Compile Include="DSL\Paths\FixedIndexTypePathDescriptor.cs" />
-    <Compile Include="DSL\Paths\NodeIdOptionalDescriptor.cs" />
-    <Compile Include="DSL\Paths\IndexTypePathDescriptor.cs" />
-    <Compile Include="DSL\Paths\IndicesTypePathDescriptor.cs" />
-    <Compile Include="DSL\Search\SearchSourceDescriptor.cs" />
-    <Compile Include="DSL\TermVectorDescriptor.cs" />
-    <Compile Include="DSL\UnregisterPercolatorDescriptor.cs" />
-    <Compile Include="DSL\DeleteTemplateDescriptor.cs" />
-    <Compile Include="DSL\GetTemplateDescriptor.cs" />
-    <Compile Include="DSL\DeleteWarmerDescriptor.cs" />
-    <Compile Include="Domain\DSL\IPathInfo.cs" />
-    <Compile Include="DSL\Paths\IndexNamePathDescriptor.cs" />
-    <Compile Include="DSL\Paths\NamePathDescriptor.cs" />
-    <Compile Include="DSL\Paths\IndicesOptionalTypesOptionalFieldPathDecriptor.cs" />
-    <Compile Include="DSL\SegmentsDescriptor.cs" />
-    <Compile Include="DSL\RefreshDescriptor.cs" />
-    <Compile Include="DSL\OptimizeDescriptor.cs" />
-    <Compile Include="DSL\OpenIndexDescriptor.cs" />
-    <Compile Include="Domain\FluentDictionary.cs" />
-    <Compile Include="DSL\Paths\IndexPathDescriptor.cs" />
-    <Compile Include="DSL\ScrollDescriptor.cs" />
-    <Compile Include="DSL\UpdateSettingsDescriptor.cs" />
-    <Compile Include="DSL\Paths\IndexOptionalPathDescriptor.cs" />
-    <Compile Include="ElasticClient-Exists.cs" />
-    <Compile Include="ElasticClient-MultiTermVectors.cs" />
-    <Compile Include="ElasticClient-Snapshot.cs" />
-    <Compile Include="ElasticClient-Restore.cs" />
-    <Compile Include="ElasticClient-Repository.cs" />
-    <Compile Include="ElasticClient-Suggest.cs" />
-    <Compile Include="ElasticClient-RootNodeInfo.cs" />
-    <Compile Include="ElasticClient-TermVector.cs" />
-    <Compile Include="ElasticClient-UpdateSettings.cs" />
-    <Compile Include="DSL\MultiGet\IMultiGetOperation.cs" />
-    <Compile Include="DSL\DeleteByQueryDescriptor.cs" />
-    <Compile Include="DSL\Paths\DocumentPathDescriptor.cs" />
-    <Compile Include="DSL\MultiGet\MultiGetOperationDescriptor.cs" />
-    <Compile Include="DSL\_Descriptors.generated.cs" />
-    <Compile Include="Enums\TermsAggregationExecutionHint.cs" />
-    <Compile Include="Enums\GeoHashPrecision.cs" />
-    <Compile Include="Exception\DispatchException.cs" />
-    <Compile Include="ExposedInternals\JsonConverterPiggyBackState.cs" />
-    <Compile Include="Extensions\StringExtensions.cs" />
-    <Compile Include="Extensions\SuffixExtensions.cs" />
-    <Compile Include="Extensions\TypeExtensions.cs" />
-    <Compile Include="RawDispatch.generated.cs" />
-    <Compile Include="RawDispatch.cs" />
-    <Compile Include="Domain\Geo\IndexedGeoShape.cs" />
-    <Compile Include="Domain\Mapping\Descriptors\CompletionMappingDescriptor.cs" />
-    <Compile Include="Domain\Mapping\Types\CompletionMapping.cs" />
-    <Compile Include="Domain\Responses\RootVersionInfoResponse.cs" />
-    <Compile Include="Domain\Responses\StatusResponse.cs" />
-    <Compile Include="Domain\Stats\IndexSizeStats.cs" />
-    <Compile Include="Domain\Stats\IndexDocStats.cs" />
-    <Compile Include="Domain\Status\IndexStatus.cs" />
-    <Compile Include="Domain\Stats\TranslogStats.cs" />
-    <Compile Include="DSL\Filter\ConditionlessFilterDescriptor.cs" />
-    <Compile Include="DSL\Filter\TermFilterDescriptor.cs" />
-    <Compile Include="DSL\Filter\TermsLookupFilterDescriptor.cs" />
-    <Compile Include="DSL\Filter\GeoIndexedShapeFilterDescriptor.cs" />
-    <Compile Include="DSL\Filter\GeoShapeEnvelopeFilterDescriptor.cs" />
-    <Compile Include="DSL\Query\ConditionlessQueryDescriptor.cs" />
-    <Compile Include="DSL\Suggest\FuzzySuggestDescriptor.cs" />
-    <Compile Include="DSL\Filter\RegexpFilterDescriptor.cs" />
-    <Compile Include="DSL\Query\RegexpQueryDescriptor.cs" />
-    <Compile Include="ElasticClient-Status.cs" />
-    <Compile Include="Enums\DynamicMappingOption.cs" />
-    <Compile Include="DSL\Suggest\CompletionSuggestDescriptor.cs" />
-    <Compile Include="DSL\Query\FunctionScoreQueryDescriptor.cs" />
-    <Compile Include="ExposedInternals\ElasticInferrer.cs" />
-    <Compile Include="ExposedInternals\INestSerializer.cs" />
-    <Compile Include="Domain\Responses\IReindexResponse.cs" />
-    <Compile Include="Domain\Suggest\Suggest.cs" />
-    <Compile Include="Domain\Suggest\SuggestOption.cs" />
-    <Compile Include="DSL\Reindex\ReindexDescriptor.cs" />
-    <Compile Include="DSL\Suggest\BaseSuggestDescriptor.cs" />
-    <Compile Include="DSL\Suggest\DirectGeneratorDescriptor.cs" />
-    <Compile Include="DSL\Suggest\PhraseSuggestDescriptor.cs" />
-    <Compile Include="DSL\Suggest\SuggestBucket.cs" />
-    <Compile Include="DSL\Suggest\TermSuggestDescriptor.cs" />
-    <Compile Include="Exception\ReindexException.cs" />
-    <Compile Include="Domain\Observers\ReindexObservable.cs" />
-    <Compile Include="Domain\Observers\ReindexObserver.cs" />
-    <Compile Include="Domain\Responses\ReindexResponse.cs" />
-    <Compile Include="ElasticClient-Reindex.cs" />
-    <Compile Include="Domain\Hit\HighlightCollection.cs" />
-    <Compile Include="Domain\RawJson.cs" />
-    <Compile Include="Domain\Responses\ClusterStateResponse.cs" />
-    <Compile Include="Domain\Responses\BulkUpdateResponseItem.cs" />
-    <Compile Include="Domain\State\ClusterState.cs" />
-    <Compile Include="DSL\Bulk\BulkUpdateDescriptor.cs" />
-    <Compile Include="DSL\Filter\HasParentFilterDescriptor.cs" />
-    <Compile Include="Domain\DSL\ChildScoreType.cs" />
-    <Compile Include="DSL\Query\HasParentQueryDescriptor.cs" />
-    <Compile Include="Domain\DSL\ParentScoreType.cs" />
-    <Compile Include="DSL\RegisterPercolatorDescriptor.cs" />
-    <Compile Include="DSL\PercolateDescriptor.cs" />
-    <Compile Include="DSL\Query\SubDescriptors\ExternalFieldDeclaration.cs" />
-    <Compile Include="DSL\Query\SubDescriptors\IExternalFieldDeclaration.cs" />
-    <Compile Include="DSL\Query\MultiMatchQueryDescriptor.cs" />
-    <Compile Include="ElasticClient-ClusterState.cs" />
-    <Compile Include="Extensions\UriExtensions.cs" />
-    <Compile Include="Resolvers\Converters\AnalysisSettingsConverter.cs" />
-    <Compile Include="Resolvers\Converters\AnalyzerCollectionConverter.cs" />
-    <Compile Include="Resolvers\Converters\CharFilterCollectionConverter.cs" />
-    <Compile Include="Resolvers\Converters\ConcreteTypeConverter.cs" />
-    <Compile Include="Domain\Mapping\Attributes\IElasticPropertyAttribute.cs" />
-    <Compile Include="Domain\Mapping\Attributes\IElasticPropertyVisitor.cs" />
-    <Compile Include="Domain\Mapping\Types\WarmerMapping.cs" />
-    <Compile Include="Domain\Responses\WarmerResponse.cs">
-      <SubType>Code</SubType>
-    </Compile>
-    <Compile Include="DSL\Rescore\RescoreDescriptor.cs" />
-    <Compile Include="DSL\Warmers\CreateWarmerDescriptor.cs" />
-    <Compile Include="DSL\PutWarmerDescriptor.cs" />
-    <Compile Include="DSL\GetWarmerDescriptor.cs" />
-    <Compile Include="DSL\Query\MatchPhrasePrefixQueryDescriptor.cs" />
-    <Compile Include="DSL\Query\MatchPhraseQueryDescriptor.cs" />
-    <Compile Include="DSL\Query\MatchQueryDescriptor.cs" />
-    <Compile Include="DSL\Query\CustomFiltersScoreQueryDescriptor.cs" />
-    <Compile Include="DSL\Query\FilterScoreQueryDescriptor.cs" />
-    <Compile Include="ElasticClient-Warmers.cs" />
-    <Compile Include="Domain\Responses\BulkCreateResponseItem.cs" />
-    <Compile Include="Domain\Responses\BulkDeleteResponseItem.cs" />
-    <Compile Include="Domain\Responses\BulkIndexResponseItem.cs" />
-    <Compile Include="Domain\Responses\BulkOperationResponseItem.cs" />
-    <Compile Include="Domain\Responses\MultiSearchResponse.cs" />
-    <Compile Include="Domain\Responses\IBulkResponse.cs" />
-    <Compile Include="Domain\Similarity\SimilaritySettings.cs" />
-    <Compile Include="ElasticClient-MultiSearch.cs" />
-    <Compile Include="Domain\Mapping\Types\TemplateMapping.cs" />
-    <Compile Include="Domain\Responses\TemplateResponse.cs" />
-    <Compile Include="DSL\MultiSearchDescriptor.cs" />
-    <Compile Include="DSL\PutTemplateDescriptor.cs" />
-    <Compile Include="ElasticClient-Template.cs" />
-    <Compile Include="Domain\Bulk\BulkOperationDescriptorBase.cs" />
-    <Compile Include="DSL\Bulk\BulkCreateDescriptor.cs" />
-    <Compile Include="DSL\BulkDescriptor.cs" />
-    <Compile Include="DSL\Bulk\BulkIndexDescriptor.cs" />
-    <Compile Include="DSL\Bulk\BulkDeleteDescriptor.cs" />
-    <Compile Include="ElasticClient-DeleteByQuery.cs" />
-    <Compile Include="Domain\Analysis\Analyzers\Language.cs" />
-    <Compile Include="Domain\Analysis\Analyzers\LanguageAnalyzer.cs" />
-    <Compile Include="Domain\Analysis\Analyzers\KeywordAnalyzer.cs" />
-    <Compile Include="Domain\Analysis\Analyzers\PatternAnalyzer.cs" />
-    <Compile Include="Domain\Analysis\Analyzers\StopAnalyzer.cs" />
-    <Compile Include="Domain\Analysis\Analyzers\WhitespaceAnalyzer.cs" />
-    <Compile Include="Domain\Analysis\Analyzers\SimpleAnalyzer.cs" />
-    <Compile Include="Domain\Analysis\CharFilter\CharFilterBase.cs" />
-    <Compile Include="Domain\Analysis\CharFilter\HtmlStripCharFilter.cs" />
-    <Compile Include="Domain\Analysis\CharFilter\MappingCharFilter.cs" />
-    <Compile Include="Domain\Analysis\IAnalysisSetting.cs" />
-    <Compile Include="Domain\Analysis\TokenFilter\AsciiFoldingTokenFilter.cs" />
-    <Compile Include="Domain\Analysis\TokenFilter\CompoundWordTokenFilter.cs" />
-    <Compile Include="Domain\Analysis\TokenFilter\TrimTokenFilter.cs" />
-    <Compile Include="Domain\Analysis\TokenFilter\UniqueTokenFilter.cs" />
-    <Compile Include="Domain\Analysis\TokenFilter\TruncateTokenFilter.cs" />
-    <Compile Include="Domain\Analysis\TokenFilter\ElisionTokenFilter.cs" />
-    <Compile Include="Domain\Analysis\TokenFilter\ReverseTokenFilter.cs" />
-    <Compile Include="Domain\Analysis\TokenFilter\DictionaryDecompounderTokenFilter.cs" />
-    <Compile Include="Domain\Analysis\TokenFilter\HyphenationDecompounderTokenFilter.cs" />
-    <Compile Include="Domain\Analysis\TokenFilter\PhoneticTokenFilter.cs" />
-    <Compile Include="Domain\Analysis\TokenFilter\SnowballTokenFilter.cs" />
-    <Compile Include="Domain\Analysis\TokenFilter\KStemTokenFilter.cs" />
-    <Compile Include="Domain\Analysis\TokenFilter\KeywordMarkerTokenFilter.cs" />
-    <Compile Include="Domain\Analysis\TokenFilter\StemmerTokenFilter.cs" />
-    <Compile Include="Domain\Analysis\TokenFilter\PorterStemTokenFilter.cs" />
-    <Compile Include="Domain\Analysis\TokenFilter\LowercaseTokenFilter.cs" />
-    <Compile Include="Domain\Analysis\TokenFilter\LengthTokenFilter.cs" />
-    <Compile Include="Domain\Analysis\TokenFilter\StandardTokenFilter.cs" />
-    <Compile Include="Domain\Analysis\Tokenizer\PathHierarchyTokenizer.cs" />
-    <Compile Include="Domain\Analysis\Tokenizer\UaxEmailUrlTokenizer.cs" />
-    <Compile Include="Domain\Analysis\Tokenizer\PatternTokenizer.cs" />
-    <Compile Include="Domain\Analysis\Tokenizer\WhitespaceTokenizer.cs" />
-    <Compile Include="Domain\Analysis\Tokenizer\StandardTokenizer.cs" />
-    <Compile Include="Domain\Analysis\Tokenizer\NGramTokenizer.cs" />
-    <Compile Include="Domain\Analysis\Tokenizer\LowercaseTokenizer.cs" />
-    <Compile Include="Domain\Analysis\Tokenizer\LetterTokenizer.cs" />
-    <Compile Include="Domain\Analysis\Tokenizer\EdgeNGramTokenizer.cs" />
-    <Compile Include="Domain\Analysis\Tokenizer\KeywordTokenizer.cs" />
-    <Compile Include="Domain\Analysis\Tokenizer\TokenizerBase.cs" />
-    <Compile Include="Domain\Analysis\TokenFilter\EdgeNgramTokenFilter.cs" />
-    <Compile Include="DSL\Mapping\AnalysisDescriptor.cs" />
-    <Compile Include="DSL\CreateIndexDescriptor.cs" />
-    <Compile Include="Domain\Analysis\Analyzers\AnalyzerBase.cs" />
-    <Compile Include="ElasticClient-CreateIndex.cs" />
-    <Compile Include="Domain\Responses\HealthResponse.cs" />
-    <Compile Include="Domain\Responses\NodeInfoResponse.cs" />
-    <Compile Include="Domain\Responses\NodeStatsResponse.cs" />
-    <Compile Include="Domain\Stats\IndexHealthStats.cs" />
-    <Compile Include="Domain\Stats\NodeInfo.cs" />
-    <Compile Include="Domain\Stats\NodeStats.cs" />
-    <Compile Include="Domain\Stats\ShardHealthStats.cs" />
-    <Compile Include="DSL\MoreLikeThisDescriptor.cs" />
-    <Compile Include="ElasticClient-ClusterHealth.cs" />
-    <Compile Include="ElasticClient-MoreLikeThis.cs" />
-    <Compile Include="Domain\Mapping\Descriptors\AttachmentMappingDescriptor.cs" />
-    <Compile Include="Domain\Mapping\Descriptors\BooleanMappingDescriptor.cs" />
-    <Compile Include="Domain\Mapping\Descriptors\BinaryMappingDescriptor.cs" />
-    <Compile Include="Domain\Mapping\Descriptors\GenericMappingDescriptor.cs" />
-    <Compile Include="Domain\Mapping\Descriptors\DynamicTemplatesDescriptor.cs" />
-    <Compile Include="Domain\Mapping\Descriptors\SingleMappingDescriptor.cs" />
-    <Compile Include="Domain\Mapping\Descriptors\GeoShapeMappingDescriptor.cs" />
-    <Compile Include="Domain\Mapping\Descriptors\GeoPointMappingDescriptor.cs" />
-    <Compile Include="Domain\Mapping\Descriptors\IPMappingDescriptor.cs" />
-    <Compile Include="Domain\Mapping\Descriptors\MultiFieldMappingDescriptor.cs" />
-    <Compile Include="Domain\Mapping\Descriptors\NestedObjectMappingDescriptor.cs" />
-    <Compile Include="Domain\Mapping\Descriptors\ObjectMappingDescriptor.cs" />
-    <Compile Include="Domain\Mapping\Descriptors\CorePropertiesDescriptor.cs" />
-    <Compile Include="Domain\Mapping\Descriptors\NumberMappingDescriptor.cs" />
-    <Compile Include="Domain\Mapping\Descriptors\DateMappingDescriptor.cs" />
-    <Compile Include="Domain\Mapping\Descriptors\PropertiesDescriptor.cs" />
-    <Compile Include="Domain\Mapping\Descriptors\StringMappingDescriptor.cs" />
-    <Compile Include="Domain\Mapping\SpecialFields\DynamicTemplate.cs" />
-    <Compile Include="Domain\Mapping\Types\BinaryMapping.cs" />
-    <Compile Include="Domain\Mapping\Types\BooleanMapping.cs" />
-    <Compile Include="Domain\Mapping\Types\AttachmentMapping.cs" />
-    <Compile Include="Domain\Mapping\Types\GeoShapeMapping.cs" />
-    <Compile Include="Domain\Mapping\Types\GeoPointMapping.cs" />
-    <Compile Include="Domain\Mapping\Types\IPMapping.cs" />
-    <Compile Include="Domain\Mapping\Types\MultiFieldMapping.cs" />
-    <Compile Include="Domain\Mapping\Types\IElasticCoreType.cs" />
-    <Compile Include="Domain\Mapping\Types\DateMapping.cs" />
-    <Compile Include="Domain\Mapping\Types\NumberMapping.cs" />
-    <Compile Include="Domain\Mapping\Types\StringMapping.cs" />
-    <Compile Include="Domain\Mapping\Types\NestedObjectMapping.cs" />
-    <Compile Include="Domain\Mapping\Types\ObjectMapping.cs" />
-    <Compile Include="ElasticClient-MappingGet.cs" />
-    <Compile Include="ElasticClient-MappingDelete.cs" />
-    <Compile Include="Domain\Hit\MultiGetHit.cs" />
-    <Compile Include="Domain\Mapping\SpecialFields\AnalyzerFieldMapping.cs" />
-    <Compile Include="Domain\Mapping\SpecialFields\AllFieldMapping.cs" />
-    <Compile Include="Domain\Mapping\SpecialFields\BoostFieldMapping.cs" />
-    <Compile Include="Domain\Mapping\SpecialFields\TtlFieldMapping.cs" />
-    <Compile Include="Domain\Mapping\SpecialFields\TimestampFieldMapping.cs" />
-    <Compile Include="Domain\Mapping\SpecialFields\SizeFieldMapping.cs" />
-    <Compile Include="Domain\Mapping\SpecialFields\IndexFieldMapping.cs" />
-    <Compile Include="Domain\Mapping\SpecialFields\RoutingFieldMapping.cs" />
-    <Compile Include="Domain\Mapping\SpecialFields\TypeFieldMapping.cs" />
-    <Compile Include="Domain\Mapping\SpecialFields\SourceFieldMapping.cs" />
-    <Compile Include="DSL\PutMappingDescriptor.cs" />
-    <Compile Include="Domain\Responses\MultiGetResponse.cs" />
-    <Compile Include="DSL\MultiGetDescriptor.cs" />
-    <Compile Include="ElasticClient-Get.cs" />
-    <Compile Include="Domain\Paths\FieldSelection.cs" />
-    <Compile Include="Domain\Responses\BulkResponse.cs" />
-    <Compile Include="Domain\Responses\GetResponse.cs" />
-    <Compile Include="Domain\Responses\DeleteResponse.cs" />
-    <Compile Include="Domain\Responses\IndexResponse.cs" />
-    <Compile Include="DSL\GetDescriptor.cs" />
-    <Compile Include="ElasticClient-MultiGet.cs" />
-    <Compile Include="Domain\Analysis\TokenFilter\NgramTokenFilter.cs" />
-    <Compile Include="Domain\Analysis\TokenFilter\SynonymTokenFilter.cs" />
-    <Compile Include="ElasticClient-Nodes.cs" />
-    <Compile Include="ElasticClient-Scroll.cs" />
-    <Compile Include="Domain\Hit\ValidationExplanation.cs" />
-    <Compile Include="Domain\Responses\ValidateResponse.cs" />
-    <Compile Include="DSL\ValidateQueryDescriptor.cs" />
-    <Compile Include="ElasticClient-Validate.cs" />
-    <Compile Include="Domain\DSL\Filter.cs" />
-    <Compile Include="Domain\DSL\Query.cs" />
-    <Compile Include="ElasticClient-Bulk.cs" />
-    <Compile Include="Domain\Responses\UpdateResponse.cs" />
-    <Compile Include="DSL\Filter\FilterContainer.cs" />
-    <Compile Include="DSL\Filter\IFilterContainer.cs" />
-    <Compile Include="DSL\Query\TermsQueryDescriptor.cs" />
-    <Compile Include="DSL\UpdateDescriptor.cs" />
-    <Compile Include="ElasticClient-Update.cs" />
-    <Compile Include="Domain\Facets\QueryFacet.cs" />
-    <Compile Include="DSL\Search\HighlightDescriptor.cs" />
-    <Compile Include="DSL\Search\HighlightFieldDescriptor.cs" />
-    <Compile Include="DSL\Paths\QueryPathDescriptor.cs" />
-    <Compile Include="DSL\Facets\BaseFacetDescriptor.cs" />
-    <Compile Include="DSL\Filter\FilterDescriptor.cs" />
-    <Compile Include="DSL\Filter\NestedFilterDescriptor.cs" />
-    <Compile Include="DSL\Filter\RangeFilterDescriptor.cs" />
-    <Compile Include="DSL\Filter\HasChildFilterDescriptor.cs" />
-    <Compile Include="DSL\Filter\GeoPolygonFilterDescriptor.cs" />
-    <Compile Include="DSL\Filter\GeoDistanceRangeFilterDescriptor.cs" />
-    <Compile Include="DSL\Filter\GeoDistanceFilterDescriptor.cs" />
-    <Compile Include="DSL\Query\BoostingQueryDescriptor.cs" />
-    <Compile Include="DSL\Query\BoolQueryDescriptor.cs" />
-    <Compile Include="DSL\Query\ConstantScoreQueryDescriptor.cs" />
-    <Compile Include="DSL\Query\IndicesQueryDescriptor.cs" />
-    <Compile Include="DSL\Query\NestedQueryDescriptor.cs" />
-    <Compile Include="DSL\Query\TopChildrenQueryDescriptor.cs" />
-    <Compile Include="DSL\Query\SpanNotQueryDescriptor.cs" />
-    <Compile Include="DSL\Query\SpanOrQueryDescriptor.cs" />
-    <Compile Include="DSL\Query\SpanNearQueryDescriptor.cs" />
-    <Compile Include="DSL\Query\SpanFirstQueryDescriptor.cs" />
-    <Compile Include="DSL\Query\SpanQueryDescriptor.cs" />
-    <Compile Include="DSL\Query\SpanTermQueryDescriptor.cs" />
-    <Compile Include="DSL\Query\MoreLikeThisQueryDescriptor.cs" />
-    <Compile Include="DSL\Query\FuzzyLikeThisQueryDescriptor.cs" />
-    <Compile Include="DSL\Query\FuzzyDateQueryDescriptor.cs" />
-    <Compile Include="DSL\Query\FuzzyNumericQueryDescriptor.cs" />
-    <Compile Include="DSL\Query\FuzzyQueryDescriptor.cs" />
-    <Compile Include="DSL\Query\HasChildQueryDescriptor.cs" />
-    <Compile Include="DSL\Query\RangeQueryDescriptor.cs" />
-    <Compile Include="DSL\Query\CustomBoostFactorQueryDescriptor.cs" />
-    <Compile Include="DSL\Query\CustomScoreQueryDescriptor.cs" />
-    <Compile Include="DSL\Query\DismaxQueryDescriptor.cs" />
-    <Compile Include="DSL\Query\FilteredQueryDescriptor.cs" />
-    <Compile Include="DSL\Query\IdsQueryDescriptor.cs" />
-    <Compile Include="DSL\Search\SortFieldDescriptor.cs" />
-    <Compile Include="DSL\Search\SortGeoDistanceDescriptor.cs" />
-    <Compile Include="DSL\Search\SortScriptDescriptor.cs" />
-    <Compile Include="Enums\RewriteMultiTerm.cs" />
-    <Compile Include="Enums\GeoTree.cs" />
-    <Compile Include="Enums\NumericIndexOption.cs" />
-    <Compile Include="Enums\IndexOptions.cs" />
-    <Compile Include="Enums\ScoreMode.cs" />
-    <Compile Include="Enums\TextQueryType.cs" />
-    <Compile Include="Enums\NestedScore.cs" />
-    <Compile Include="Enums\TopChildrenScore.cs" />
-    <Compile Include="Enums\Operator.cs" />
-    <Compile Include="Enums\GeoOptimizeBBox.cs" />
-    <Compile Include="Enums\GeoUnit.cs" />
-    <Compile Include="DSL\Facets\GeoDistanceFacetDescriptor.cs" />
-    <Compile Include="DSL\Facets\TermsStatsFacetDescriptor.cs" />
-    <Compile Include="DSL\Facets\TermsStatsOrder.cs" />
-    <Compile Include="DSL\Facets\StatisticalFacetDescriptor.cs" />
-    <Compile Include="DSL\Facets\DateRounding.cs" />
-    <Compile Include="DSL\Facets\DateHistogramFacetDescriptor.cs" />
-    <Compile Include="DSL\Facets\DateInterval.cs" />
-    <Compile Include="DSL\Facets\HistogramFacetDescriptor.cs" />
-    <Compile Include="DSL\Facets\Range.cs" />
-    <Compile Include="DSL\Facets\RangeFacetDescriptor.cs" />
-    <Compile Include="DSL\Facets\FacetContainer.cs" />
-    <Compile Include="DSL\Facets\TermsOrder.cs" />
-    <Compile Include="DSL\Filter\BoolFilterDescriptor.cs" />
-    <Compile Include="Enums\GeoExecution.cs" />
-    <Compile Include="DSL\Filter\GeoBoundingBoxFilterDescriptor.cs" />
-    <Compile Include="DSL\Filter\FilterBase.cs" />
-    <Compile Include="DSL\Filter\ScriptFilterDescriptor.cs" />
-    <Compile Include="DSL\Filter\MissingFilterDescriptor.cs" />
-    <Compile Include="DSL\Filter\MatchAllFilterDescriptor.cs" />
-    <Compile Include="Enums\TermsExecution.cs" />
-    <Compile Include="DSL\Filter\TypeFilterDescriptor.cs" />
-    <Compile Include="DSL\Filter\LimitFilterDescriptor.cs" />
-    <Compile Include="DSL\Filter\IdsFilterDescriptor.cs" />
-    <Compile Include="DSL\Filter\ExistsFilterDescriptor.cs" />
-    <Compile Include="Resolvers\Converters\CatThreadPoolRecordConverter.cs" />
-    <Compile Include="Resolvers\Converters\GeoHashCellFilterConverter.cs" />
-    <Compile Include="Resolvers\Converters\GeoShapeConverterBase.cs" />
-    <Compile Include="Resolvers\Converters\GetRepositoryResponseConverter.cs" />
-    <Compile Include="Resolvers\Converters\MappingTransformConverter.cs" />
-    <Compile Include="Resolvers\Converters\Queries\DismaxQueryJsonConverter.cs" />
-    <Compile Include="Resolvers\Converters\Queries\GeoShapeQueryJsonReader.cs" />
-    <Compile Include="Resolvers\Converters\SimilarityCollectionConverter.cs" />
-    <Compile Include="Resolvers\Converters\FuzzinessConverter.cs" />
-    <Compile Include="Resolvers\Converters\Filters\RangeFilterJsonConverter.cs" />
-    <Compile Include="Resolvers\Converters\Filters\RegexpFilterJsonReader.cs" />
-    <Compile Include="Resolvers\Converters\Filters\PrefixFilterConverter.cs" />
-    <Compile Include="Resolvers\Converters\Filters\TermFilterConverter.cs" />
-    <Compile Include="Resolvers\Converters\Filters\TermsFilterConverter.cs" />
-    <Compile Include="Resolvers\Converters\Filters\GeoShapeFilterJsonReader.cs" />
-    <Compile Include="Resolvers\Converters\Filters\GeoPolygonFilterJsonReader.cs" />
-    <Compile Include="Resolvers\Converters\Filters\GeoDistanceRangeFilterConverter.cs" />
-    <Compile Include="Resolvers\Converters\Filters\GeoDistanceFilterConverter.cs" />
-    <Compile Include="Resolvers\Converters\Filters\GeoBoundingFilterConverter.cs" />
-    <Compile Include="Domain\DSL\LatLon.cs" />
-    <Compile Include="Resolvers\Converters\Queries\SpanTermQueryConverter.cs" />
-    <Compile Include="Resolvers\Converters\Queries\MatchQueryJsonConverter.cs" />
-    <Compile Include="Resolvers\Converters\Queries\FuzzyQueryJsonConverter.cs" />
-    <Compile Include="Resolvers\Converters\Queries\TermsQueryJsonConverter.cs" />
-    <Compile Include="Resolvers\Converters\ReadAsTypeConverter.cs" />
-    <Compile Include="DSL\Facets\TermFacetDescriptor.cs" />
-    <Compile Include="Domain\Facets\FilterFacet.cs" />
-    <Compile Include="Domain\Mapping\ParentTypeMapping.cs" />
-    <Compile Include="Domain\Responses\PercolateResponse.cs" />
-    <Compile Include="Domain\Responses\UnregisterPercolateResponse.cs" />
-    <Compile Include="Domain\Responses\RegisterPercolateResponse.cs" />
-    <Compile Include="DSL\Query\QueryDescriptor.cs" />
-    <Compile Include="DSL\SearchDescriptor.cs" />
-    <Compile Include="ElasticClient-Percolate.cs" />
-    <Compile Include="Domain\Hit\IndexSegment.cs" />
-    <Compile Include="ElasticClient-Segments.cs" />
-    <Compile Include="Domain\Hit\ShardSegmentRouting.cs" />
-    <Compile Include="Domain\Hit\Segment.cs" />
-    <Compile Include="Domain\Hit\ShardsSegment.cs" />
-    <Compile Include="Domain\Responses\BaseResponse.cs" />
-    <Compile Include="Domain\Responses\SegmentsResponse.cs" />
-    <Compile Include="Domain\Responses\IndexExistsResponse.cs" />
-    <Compile Include="ElasticClient-IndexExists.cs" />
-    <Compile Include="Domain\Responses\GlobalStatsResponse.cs" />
-    <Compile Include="Domain\Stats\TypeStats.cs" />
-    <Compile Include="Domain\Stats\RefreshStats.cs" />
-    <Compile Include="Domain\Stats\FlushStats.cs" />
-    <Compile Include="Domain\Stats\MergesStats.cs" />
-    <Compile Include="Domain\Stats\SearchStats.cs" />
-    <Compile Include="Domain\Stats\GetStats.cs" />
-    <Compile Include="Domain\Stats\IndexingStats.cs" />
-    <Compile Include="Domain\Stats\StoreStats.cs" />
-    <Compile Include="Domain\Stats\DocStats.cs" />
-    <Compile Include="Domain\Stats\StatsContainer.cs" />
-    <Compile Include="Domain\Stats\Stats.cs" />
-    <Compile Include="ElasticClient-IndicesStats.cs" />
-    <Compile Include="Domain\Responses\AcknowledgedResponse.cs" />
-    <Compile Include="Domain\Responses\IndexSettingsResponse.cs" />
-    <Compile Include="ElasticClient-IndexSettings.cs" />
-    <Compile Include="ElasticClient-ClearCache.cs" />
-    <Compile Include="Domain\Hit\AnalyzeToken.cs" />
-    <Compile Include="Domain\Hit\MultiHit.cs" />
-    <Compile Include="Domain\Mapping\Attributes\ElasticPropertyAttribute.cs" />
-    <Compile Include="Domain\Mapping\Types\IElasticType.cs" />
-    <Compile Include="Domain\Mapping\Attributes\ElasticTypeAttribute.cs" />
-    <Compile Include="Domain\Mapping\Types\RootObjectMapping.cs" />
-    <Compile Include="Domain\Mapping\Types\GenericMapping.cs" />
-    <Compile Include="Domain\Mapping\SpecialFields\IdFieldMapping.cs" />
-    <Compile Include="Domain\Responses\AnalyzeResponse.cs" />
-    <Compile Include="Domain\Responses\CountResponse.cs" />
-    <Compile Include="Domain\Responses\ElasticSearchVersionInfo.cs" />
-    <Compile Include="Domain\Responses\IndicesOperationResponse.cs" />
-    <Compile Include="Domain\Responses\IndicesResponse.cs" />
-    <Compile Include="Domain\Responses\SearchResponse.cs" />
-    <Compile Include="Domain\Analysis\Analyzers\AnalysisSettings.cs" />
-    <Compile Include="Domain\Analysis\Analyzers\CustomAnalyzer.cs" />
-    <Compile Include="Domain\Settings\IndexSettings.cs" />
-    <Compile Include="Domain\Analysis\Analyzers\SnowballAnalyzer.cs" />
-    <Compile Include="ElasticClient-Analyze.cs" />
-    <Compile Include="ElasticClient-Aliases.cs" />
-    <Compile Include="ElasticClient-Optimize.cs" />
-    <Compile Include="ElasticClient-Flush.cs" />
-    <Compile Include="ElasticClient-OpenClose.cs" />
-    <Compile Include="ElasticClient-Refresh.cs" />
-    <Compile Include="Domain\Facets\GeoDistanceFacet.cs" />
-    <Compile Include="Domain\Facets\DateHistogramFacet.cs">
-      <SubType>Code</SubType>
-    </Compile>
-    <Compile Include="Domain\Facets\DateRangeFacet.cs">
-      <SubType>Code</SubType>
-    </Compile>
-    <Compile Include="Domain\Facets\Facet.cs" />
-    <Compile Include="Domain\Facets\FacetItem.cs" />
-    <Compile Include="Domain\Facets\HistogramFacet.cs" />
-    <Compile Include="Domain\Facets\RangeFacet.cs">
-      <SubType>Code</SubType>
-    </Compile>
-    <Compile Include="Domain\Facets\StatisticalFacet.cs">
-      <SubType>Code</SubType>
-    </Compile>
-    <Compile Include="Domain\Facets\TermFacet.cs" />
-    <Compile Include="Domain\Facets\TermStatsFacet.cs">
-      <SubType>Code</SubType>
-    </Compile>
-    <Compile Include="Domain\Hit\Highlight.cs" />
-    <Compile Include="Domain\Hit\Explanation.cs" />
-    <Compile Include="Domain\Hit\ExplanationDetail.cs" />
-    <Compile Include="Domain\Hit\Hit.cs" />
-    <Compile Include="Domain\Hit\HitsMetaData.cs" />
-    <Compile Include="IElasticClient.cs" />
-    <Compile Include="Properties\ClsCompiancy.cs" />
-    <Compile Include="Resolvers\Converters\BulkOperationResponseItemConverter.cs" />
-    <Compile Include="Resolvers\Converters\Aggregations\AggregationConverter.cs" />
-    <Compile Include="Resolvers\Converters\FieldNameFilterConverter.cs" />
-    <Compile Include="Resolvers\Converters\FieldNameQueryConverter.cs" />
-    <Compile Include="Resolvers\Converters\IndexSettingsResponseConverter.cs" />
-    <Compile Include="Resolvers\Converters\SimilaritySettingsConverter.cs" />
-    <Compile Include="Resolvers\Converters\SortCollectionConverter.cs" />
-    <Compile Include="Resolvers\Converters\SuggestResponseConverter.cs" />
-    <Compile Include="Resolvers\Converters\PropertyPathMarkerConverter.cs" />
-    <Compile Include="Resolvers\Converters\DynamicMappingOptionConverter.cs" />
-    <Compile Include="Resolvers\Converters\DictionaryKeysAreNotPropertyNamesJsonConverter.cs" />
-    <Compile Include="Resolvers\Converters\IndexNameMarkerConverter.cs" />
-    <Compile Include="Resolvers\Converters\TokenFilterCollectionConverter.cs" />
-    <Compile Include="Resolvers\Converters\TokenizerCollectionConverter.cs" />
-    <Compile Include="Resolvers\Converters\TypeNameMarkerConverter.cs" />
-    <Compile Include="Resolvers\Converters\GeoPrecisionConverter.cs" />
-    <Compile Include="Resolvers\Converters\UriJsonConverter.cs" />
-    <Compile Include="Resolvers\Converters\WarmerMappingConverter.cs" />
-    <Compile Include="Resolvers\Converters\ShardsSegmentConverter.cs" />
-    <Compile Include="Resolvers\Converters\MultiGetHitConverter.cs" />
-    <Compile Include="Resolvers\Converters\DynamicTemplatesConverter.cs" />
-    <Compile Include="Resolvers\Converters\ElasticCoreTypeConverter.cs" />
-    <Compile Include="Resolvers\Converters\ElasticTypeConverter.cs" />
-    <Compile Include="Resolvers\Converters\MultiSearchConverter.cs" />
-    <Compile Include="Resolvers\Converters\IndexSettingsConverter.cs" />
-    <Compile Include="Domain\Hit\ShardsMetaData.cs" />
-    <Compile Include="ElasticClient-Count.cs" />
-    <Compile Include="Domain\Analysis\TokenFilter\ShingleTokenFilter.cs" />
-    <Compile Include="Domain\Analysis\TokenFilter\TokenFilterBase.cs" />
-    <Compile Include="ElasticClient-Delete.cs" />
-    <Compile Include="ElasticClient-MappingType.cs" />
-    <Compile Include="ElasticClient-Source.cs" />
-    <Compile Include="ElasticClient-Index.cs" />
-    <Compile Include="ElasticClient.cs" />
-    <Compile Include="Extensions\Extensions.cs" />
-    <Compile Include="DSL\Query\IQuery.cs" />
-    <Compile Include="DSL\Query\MatchAllQuery.cs" />
-    <Compile Include="DSL\Query\PrefixQueryDescriptor.cs" />
-    <Compile Include="Enums\TermVectorOption.cs" />
-    <Compile Include="Enums\FieldIndexOption.cs" />
-    <Compile Include="Enums\NumericType.cs" />
-    <Compile Include="Resolvers\Converters\FacetConverter.cs" />
-    <Compile Include="Resolvers\Converters\CustomJsonConverter.cs" />
-    <Compile Include="Resolvers\Converters\UnixDateTimeConverter.cs" />
-    <Compile Include="Resolvers\Converters\YesNoBoolConverter.cs" />
-    <Compile Include="Domain\Paths\ElasticSearchPathInfo.cs" />
-    <Compile Include="ElasticClient-ClusterStats.cs" />
-    <Compile Include="ElasticClient-ClusterPendingTasks.cs" />
-    <Compile Include="Resolvers\ExpressionVisitor.cs" />
-    <Compile Include="Domain\Marker\IndexNameMarker.cs" />
-    <Compile Include="Domain\Paths\PathInfoHttpMethod.cs" />
-    <Compile Include="Resolvers\IndexNameMarkerExtensions.cs" />
-    <Compile Include="Resolvers\IndexNameResolver.cs" />
-    <Compile Include="Resolvers\IdResolver.cs" />
-    <Compile Include="Resolvers\Inflector.cs" />
-    <Compile Include="DSL\Query\QueryStringDescriptor.cs" />
-    <Compile Include="DSL\Query\TermQueryDescriptor.cs" />
-    <Compile Include="DSL\Query\WildcardQueryDescriptor.cs" />
-    <Compile Include="ElasticClient-Search.cs" />
-    <Compile Include="Resolvers\ElasticContractResolver.cs" />
-    <Compile Include="Exception\DslException.cs" />
-    <Compile Include="Enums\FieldType.cs" />
-    <Compile Include="Properties\AssemblyInfo.cs" />
-    <Compile Include="Resolvers\PropertyNameResolver.cs" />
-    <Compile Include="Resolvers\SettingsContractResolver.cs" />
-    <Compile Include="Domain\Marker\TypeNameMarker.cs" />
-    <Compile Include="Resolvers\TypeNameMarkerExtensions.cs" />
-    <Compile Include="Resolvers\TypeNameResolver.cs" />
-    <Compile Include="Resolvers\Writers\TypeMappingWriter.cs" />
-    <Compile Include="Domain\Analysis\TokenFilter\PatternReplaceTokenFilter.cs" />
-    <Compile Include="Domain\Analysis\Analyzers\StandardAnalyzer.cs" />
-    <Compile Include="Domain\Analysis\TokenFilter\StopTokenFilter.cs" />
-    <Compile Include="Domain\Analysis\TokenFilter\WordDelimiterTokenFilter.cs" />
-    <Compile Include="Resolvers\Writers\WritePropertiesFromAttributeVisitor.cs" />
-  </ItemGroup>
-  <ItemGroup>
-    <BootstrapperPackage Include="Microsoft.Net.Client.3.5">
-      <Visible>False</Visible>
-      <ProductName>.NET Framework 3.5 SP1 Client Profile</ProductName>
-      <Install>false</Install>
-    </BootstrapperPackage>
-    <BootstrapperPackage Include="Microsoft.Net.Framework.3.5.SP1">
-      <Visible>False</Visible>
-      <ProductName>.NET Framework 3.5 SP1</ProductName>
-      <Install>true</Install>
-    </BootstrapperPackage>
-    <BootstrapperPackage Include="Microsoft.Windows.Installer.3.1">
-      <Visible>False</Visible>
-      <ProductName>Windows Installer 3.1</ProductName>
-      <Install>true</Install>
-    </BootstrapperPackage>
-  </ItemGroup>
-  <ItemGroup>
-    <ProjectReference Include="..\Elasticsearch.Net\Elasticsearch.Net.csproj">
-      <Project>{e97ccf40-0ba6-43fe-9f2d-58d454134088}</Project>
-      <Name>Elasticsearch.Net</Name>
-    </ProjectReference>
-  </ItemGroup>
-  <ItemGroup>
-    <None Include="paket.references" />
-  </ItemGroup>
-  <Import Project="$(MSBuildBinPath)\Microsoft.CSharp.targets" />
-  <Import Project="$(SolutionDir)\.nuget\NuGet.targets" Condition="Exists('$(SolutionDir)\.nuget\NuGet.targets')" />
->>>>>>> 9aeffb9f
   <!-- To modify your build process, add your task inside one of the targets below and uncomment it. 
        Other similar extension points exist, see Microsoft.Common.targets.
   <Target Name="BeforeBuild">
