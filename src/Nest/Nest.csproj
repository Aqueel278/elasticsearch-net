--- conflicted
+++ resolved
@@ -155,9 +155,6 @@
     <Compile Include="Domain\Responses\RestoreResponse.cs" />
     <Compile Include="Domain\Responses\SnapshotResponse.cs" />
     <Compile Include="Domain\Aggregations\TermsIncludeExclude.cs" />
-<<<<<<< HEAD
-    <Compile Include="DSL\Bulk\BulkOperationBase.cs" />
-=======
     <Compile Include="Domain\Similarity\BM25Similarity.cs" />
     <Compile Include="Domain\Similarity\DefaultSimilarity.cs" />
     <Compile Include="Domain\Similarity\DFRSimilarity.cs" />
@@ -165,7 +162,7 @@
     <Compile Include="Domain\Similarity\LMDirichletSimilarity.cs" />
     <Compile Include="Domain\Similarity\LMJelinekSimilarity.cs" />
     <Compile Include="Domain\Similarity\SimilarityBase.cs" />
->>>>>>> 67ed385d
+    <Compile Include="DSL\Bulk\BulkOperationBase.cs" />
     <Compile Include="DSL\ClusterGetSettingsDescriptor.cs" />
     <Compile Include="DSL\ClusterSettingsDescriptor.cs" />
     <Compile Include="DSL\Common\BasePathRequest.cs" />
