﻿<?xml version="1.0" encoding="utf-8"?>
<Project ToolsVersion="4.0" DefaultTargets="Build" xmlns="http://schemas.microsoft.com/developer/msbuild/2003">
  <PropertyGroup>
    <Configuration Condition=" '$(Configuration)' == '' ">Debug</Configuration>
    <Platform Condition=" '$(Platform)' == '' ">AnyCPU</Platform>
    <ProductVersion>9.0.21022</ProductVersion>
    <SchemaVersion>2.0</SchemaVersion>
    <ProjectGuid>{072BA7DA-7B60-407D-8B6E-95E3186BE70C}</ProjectGuid>
    <OutputType>Library</OutputType>
    <AppDesignerFolder>Properties</AppDesignerFolder>
    <RootNamespace>Nest</RootNamespace>
    <AssemblyName>Nest</AssemblyName>
    <FileAlignment>512</FileAlignment>
    <FileUpgradeFlags>
    </FileUpgradeFlags>
    <OldToolsVersion>3.5</OldToolsVersion>
    <UpgradeBackupLocation />
    <PublishUrl>publish\</PublishUrl>
    <Install>true</Install>
    <InstallFrom>Disk</InstallFrom>
    <UpdateEnabled>false</UpdateEnabled>
    <UpdateMode>Foreground</UpdateMode>
    <UpdateInterval>7</UpdateInterval>
    <UpdateIntervalUnits>Days</UpdateIntervalUnits>
    <UpdatePeriodically>false</UpdatePeriodically>
    <UpdateRequired>false</UpdateRequired>
    <MapFileExtensions>true</MapFileExtensions>
    <ApplicationRevision>0</ApplicationRevision>
    <ApplicationVersion>1.0.0.%2a</ApplicationVersion>
    <IsWebBootstrapper>false</IsWebBootstrapper>
    <UseApplicationTrust>false</UseApplicationTrust>
    <BootstrapperEnabled>true</BootstrapperEnabled>
    <SolutionDir Condition="$(SolutionDir) == '' Or $(SolutionDir) == '*Undefined*'">..\</SolutionDir>
    <RestorePackages>true</RestorePackages>
  </PropertyGroup>
  <PropertyGroup Condition=" '$(Configuration)|$(Platform)' == 'Debug|AnyCPU' ">
    <DebugSymbols>True</DebugSymbols>
    <DebugType>full</DebugType>
    <Optimize>False</Optimize>
    <OutputPath>bin\Debug\</OutputPath>
    <DefineConstants>DEBUG;TRACE</DefineConstants>
    <ErrorReport>prompt</ErrorReport>
    <WarningLevel>4</WarningLevel>
    <CodeAnalysisRuleSet>BasicCorrectnessRules.ruleset</CodeAnalysisRuleSet>
    <PlatformTarget>AnyCPU</PlatformTarget>
    <DocumentationFile>bin\Debug\Nest.XML</DocumentationFile>
    <UseVSHostingProcess>true</UseVSHostingProcess>
    <NoWarn>1591,1572,1571,1573,1587,1570</NoWarn>
  </PropertyGroup>
  <PropertyGroup Condition=" '$(Configuration)|$(Platform)' == 'Release|AnyCPU' ">
    <DebugType>pdbonly</DebugType>
    <Optimize>True</Optimize>
    <OutputPath>bin\Release\</OutputPath>
    <DefineConstants>TRACE</DefineConstants>
    <ErrorReport>prompt</ErrorReport>
    <WarningLevel>4</WarningLevel>
    <CodeAnalysisRuleSet>AllRules.ruleset</CodeAnalysisRuleSet>
    <DocumentationFile>bin\Release\Nest.XML</DocumentationFile>
  </PropertyGroup>
  <PropertyGroup Condition="'$(Configuration)|$(Platform)' == 'Debug - Generator|AnyCPU'">
    <DebugSymbols>true</DebugSymbols>
    <OutputPath>bin\Debug - Generator\</OutputPath>
    <DefineConstants>DEBUG;TRACE</DefineConstants>
    <DocumentationFile>bin\Debug\Nest.XML</DocumentationFile>
    <DebugType>full</DebugType>
    <PlatformTarget>AnyCPU</PlatformTarget>
    <ErrorReport>prompt</ErrorReport>
    <CodeAnalysisRuleSet>BasicCorrectnessRules.ruleset</CodeAnalysisRuleSet>
  </PropertyGroup>
  <PropertyGroup>
    <SignAssembly>true</SignAssembly>
  </PropertyGroup>
  <PropertyGroup>
    <AssemblyOriginatorKeyFile>..\..\build\keys\keypair.snk</AssemblyOriginatorKeyFile>
  </PropertyGroup>
  <ItemGroup>
    <Reference Include="Microsoft.CSharp" />
    <Reference Include="Newtonsoft.Json, Version=6.0.0.0, Culture=neutral, PublicKeyToken=30ad4fe6b2a6aeed, processorArchitecture=MSIL">
      <SpecificVersion>False</SpecificVersion>
      <HintPath>..\..\dep\Newtonsoft.Json.6.0.1\lib\net40\Newtonsoft.Json.dll</HintPath>
    </Reference>
    <Reference Include="System" />
    <Reference Include="System.Core">
      <RequiredTargetFramework>3.5</RequiredTargetFramework>
    </Reference>
    <Reference Include="System.Configuration" />
    <Reference Include="System.Runtime.Serialization" />
    <Reference Include="System.ServiceModel" />
  </ItemGroup>
  <ItemGroup>
    <Compile Include="ConvenienceExtensions\AliasExtensions.cs" />
    <Compile Include="ConvenienceExtensions\CountExtensions.cs" />
    <Compile Include="ConvenienceExtensions\DeleteExtensions.cs" />
    <Compile Include="ConvenienceExtensions\DeleteMappingExtensions.cs" />
    <Compile Include="ConvenienceExtensions\GetExtensions.cs" />
    <Compile Include="ConvenienceExtensions\GetManyExtensions.cs" />
    <Compile Include="ConvenienceExtensions\GetMappingExtensions.cs" />
    <Compile Include="ConvenienceExtensions\CreateIndexExtensions.cs" />
    <Compile Include="ConvenienceExtensions\OpenCloseIndexExtensions.cs" />
    <Compile Include="ConvenienceExtensions\ScrollExtensions.cs" />
    <Compile Include="ConvenienceExtensions\SerializerExtensions.cs" />
    <Compile Include="ConvenienceExtensions\SourceExtensions.cs" />
    <Compile Include="ConvenienceExtensions\SourceManyExtensions.cs" />
    <Compile Include="Domain\Aggregations\AggregationsHelper.cs" />
    <Compile Include="Domain\Aggregations\Bucket.cs" />
    <Compile Include="Domain\Aggregations\BucketAggregationBase.cs" />
    <Compile Include="Domain\Aggregations\DateHistogramItem.cs" />
    <Compile Include="Domain\Aggregations\ExtendedStatsMetric.cs" />
    <Compile Include="Domain\Aggregations\IAggration.cs" />
    <Compile Include="Domain\Aggregations\IBucketAggregation.cs" />
    <Compile Include="Domain\Aggregations\IBucketItem.cs" />
    <Compile Include="Domain\Aggregations\IBucketWithCountAggregation.cs" />
    <Compile Include="Domain\Aggregations\IMetricAggregation.cs" />
    <Compile Include="Domain\Aggregations\SignificantTermItem.cs" />
    <Compile Include="Domain\Aggregations\KeyItem.cs" />
    <Compile Include="Domain\Aggregations\SingleBucket.cs" />
    <Compile Include="Domain\Aggregations\RangeItem.cs" />
    <Compile Include="Domain\Aggregations\PercentilesMetric.cs" />
    <Compile Include="Domain\Aggregations\StatsMetric.cs" />
    <Compile Include="Domain\Aggregations\ValueMetric.cs" />
    <Compile Include="Domain\Alias\CreateAliasDescriptor.cs" />
    <Compile Include="Domain\Alias\AliasAddDescriptor.cs" />
    <Compile Include="Domain\Alias\AliasAddOperation.cs" />
    <Compile Include="Domain\Alias\AliasDefinition.cs" />
    <Compile Include="Domain\Alias\AliasRemoveDescriptor.cs" />
    <Compile Include="Domain\Alias\AliasRemoveOperation.cs" />
    <Compile Include="Domain\Alias\IAliasAction.cs" />
    <Compile Include="Domain\Analysis\CharFilter\PatternReplaceCharFilter.cs" />
    <Compile Include="Domain\Bulk\MultiGetDoc.cs" />
    <Compile Include="Domain\Connection\ConnectionSettings.cs" />
    <Compile Include="Domain\Connection\IConnectionSettingsValues.cs" />
    <Compile Include="Domain\DSL\DescriptorForAttribute.cs" />
    <Compile Include="Domain\ICustomJson.cs" />
    <Compile Include="Domain\PropertyNameMarker.cs" />
    <Compile Include="Domain\PropertyPathMarker.cs" />
    <Compile Include="Domain\Repository\Snapshot.cs" />
    <Compile Include="Domain\Repository\SnapshotRestore.cs" />
    <Compile Include="Domain\Responses\GetSnapshotResponse.cs" />
    <Compile Include="Domain\Responses\MultiTermVectorResponse.cs" />
    <Compile Include="Domain\Responses\RestoreResponse.cs" />
    <Compile Include="Domain\Responses\SnapshotResponse.cs" />
    <Compile Include="DSL\DeleteSnapshotDescriptor.cs" />
    <Compile Include="Resolvers\Converters\CompositeJsonConverter.cs" />
    <Compile Include="Domain\DSL\ICustomJsonReader.cs" />
    <Compile Include="DSL\Filter\INotFilter.cs" />
    <Compile Include="DSL\Filter\QueryFilter.cs" />
    <Compile Include="DSL\Filter\OrFilter.cs" />
    <Compile Include="DSL\Filter\AndFilter.cs" />
    <Compile Include="DSL\Filter\PrefixFilter.cs" />
    <Compile Include="DSL\Filter\TermsFilter.cs" />
    <Compile Include="DSL\GetSnapshotDescriptor.cs" />
<<<<<<< HEAD
    <Compile Include="DSL\Query\IQueryDescriptor.cs" />
    <Compile Include="DSL\Query\Behaviour\IFieldNameQuery.cs" />
    <Compile Include="DSL\Query\Functions\BoostFactorFunction.cs" />
    <Compile Include="DSL\Query\Functions\ExpFunction.cs" />
    <Compile Include="DSL\Query\Functions\FunctionBoostMode.cs" />
    <Compile Include="DSL\Query\Functions\FunctionScoreDecayFieldDescriptor.cs" />
    <Compile Include="DSL\Query\Functions\FunctionScoreDecayFunction.cs" />
    <Compile Include="DSL\Query\Functions\FunctionScoreFilteredFunction.cs" />
    <Compile Include="DSL\Query\Functions\FunctionScoreFunctionsDescriptor.cs" />
    <Compile Include="DSL\Query\Functions\FunctionScoreMode.cs" />
    <Compile Include="DSL\Query\Functions\IFunctionScoreFunction.cs" />
    <Compile Include="DSL\Query\Functions\RandomScoreFunction.cs" />
    <Compile Include="DSL\Query\Functions\GaussFunction.cs" />
    <Compile Include="DSL\Query\Functions\LinearFunction.cs" />
    <Compile Include="DSL\Query\Functions\ScriptScoreFunction.cs" />
    <Compile Include="DSL\Query\SubDescriptors\ISpanSubQuery.cs" />
=======
    <Compile Include="Domain\TermVector\MultiTermVectorDocument.cs" />
    <Compile Include="DSL\MultiTermVectorDocumentDescriptor.cs" />
>>>>>>> 3ac38939
    <Compile Include="DSL\MultiTermVectorsDescriptor.cs" />
    <Compile Include="DSL\Paths\DocumentOptionalPathDescriptor.cs" />
    <Compile Include="DSL\RestoreDescriptor.cs" />
    <Compile Include="DSL\SnapshotDescriptor.cs" />
    <Compile Include="DSL\DeleteRepositoryDescriptor.cs" />
    <Compile Include="DSL\Paths\RepositorySnapshotPathDescriptor.cs" />
    <Compile Include="DSL\Repository\HdfsRepositoryDescriptor.cs" />
    <Compile Include="DSL\Repository\AzureRepositoryDescriptor.cs" />
    <Compile Include="DSL\Repository\S3RepositoryDescriptor.cs" />
    <Compile Include="DSL\Repository\FileSystemRepositoryDescriptor.cs" />
    <Compile Include="Domain\Repository\IRepository.cs" />
    <Compile Include="DSL\Repository\ReadOnlyUrlRepositoryDescriptor.cs" />
    <Compile Include="Domain\RequestParametersExtensions.Generated.cs" />
    <Compile Include="Domain\Responses\GetAliasesResponse.cs" />
    <Compile Include="Domain\Responses\GetMappingResponse.cs" />
    <Compile Include="Domain\Responses\IMultiSearchResponse.cs" />
    <Compile Include="Domain\Bulk\BulkUpdateBody.cs" />
    <Compile Include="Domain\Alias\IndexAliases.cs" />
    <Compile Include="Domain\Responses\IShardsOperationResponse.cs" />
    <Compile Include="Domain\Responses\TermVectorResponse.cs" />
    <Compile Include="Domain\TermVector\FieldStatistics.cs" />
    <Compile Include="Domain\TermVector\TermVector.cs" />
    <Compile Include="Domain\TermVector\TermVectorTerm.cs" />
    <Compile Include="Domain\TermVector\Token.cs" />
    <Compile Include="Domain\Responses\EmptyResponse.cs" />
    <Compile Include="Domain\Responses\SuggestResponse.cs" />
    <Compile Include="DSL\Aggregations\AggregationDescriptor.cs" />
    <Compile Include="DSL\Aggregations\BucketAggregationBaseDescriptor.cs" />
    <Compile Include="DSL\Aggregations\DateHistogramAggregationDescriptor.cs" />
    <Compile Include="DSL\Aggregations\FilterAggregationDescriptor.cs" />
    <Compile Include="DSL\Aggregations\GeoHashAggregationDescriptor.cs" />
    <Compile Include="DSL\Aggregations\GlobalAggregationDescriptor.cs" />
    <Compile Include="DSL\Aggregations\PercentilesAggregationDescriptor.cs" />
    <Compile Include="DSL\Aggregations\Ip4RangeAggregationDescriptor.cs" />
    <Compile Include="DSL\Aggregations\ExtendedStatsAggregationDescriptor.cs" />
    <Compile Include="DSL\Aggregations\IAggregationDescriptor.cs" />
    <Compile Include="DSL\Aggregations\MetricAggregationBaseDescriptor.cs" />
    <Compile Include="DSL\Aggregations\NestedAggregationDescriptor.cs" />
    <Compile Include="DSL\Aggregations\DateRangeAggregationDescriptor.cs" />
    <Compile Include="DSL\Aggregations\GeoDistanceAggregationDescriptor.cs" />
    <Compile Include="DSL\Aggregations\RangeAggregationDescriptor.cs" />
    <Compile Include="DSL\Aggregations\StatsAggregationDescriptor.cs" />
    <Compile Include="DSL\Aggregations\AverageAggregationDescriptor.cs" />
    <Compile Include="DSL\Aggregations\CardinalityAggregationDescriptor.cs" />
    <Compile Include="DSL\Aggregations\SumAggregationDescriptor.cs" />
    <Compile Include="DSL\Aggregations\MaxAggregationDescriptor.cs" />
    <Compile Include="DSL\Aggregations\MinAggregationDescriptor.cs" />
    <Compile Include="DSL\Aggregations\HistogramAggregationDescriptor.cs" />
    <Compile Include="DSL\Aggregations\MissingAggregationDescriptor.cs" />
    <Compile Include="DSL\Aggregations\SignificantTermsAggregationDescriptor.cs" />
    <Compile Include="DSL\Aggregations\TermsAggregationDescriptor.cs" />
    <Compile Include="DSL\Aggregations\ValueCountAggregationDescriptor.cs" />
    <Compile Include="DSL\ClearScrollDescriptor.cs" />
    <Compile Include="DSL\CreateRepositoryDescriptor.cs" />
    <Compile Include="DSL\DocumentExistsDescriptor.cs" />
    <Compile Include="DSL\Paths\RepositoryPathDescriptor.cs" />
    <Compile Include="DSL\PercolateCountDescriptor.cs" />
    <Compile Include="DSL\Query\CommonTermsQueryDescriptor.cs" />
    <Compile Include="DSL\SuggestDescriptor.cs" />
    <Compile Include="DSL\CloseIndexDescriptor.cs" />
    <Compile Include="DSL\ClusterStateDescriptor.cs" />
    <Compile Include="DSL\ClearCacheDescriptor.cs" />
    <Compile Include="DSL\Facets\Ip4Range.cs" />
    <Compile Include="DSL\Facets\DateExpressionRange.cs" />
    <Compile Include="DSL\Paths\BasePathDescriptor.cs" />
    <Compile Include="DSL\Query\GeoShapeQueryDescriptor.cs" />
    <Compile Include="DSL\Query\SimpleQueryStringQueryDescriptor.cs" />
    <Compile Include="DSL\SourceDescriptor.cs" />
    <Compile Include="DSL\NodesStatsDescriptor.cs" />
    <Compile Include="DSL\NodesInfoDescriptor.cs" />
    <Compile Include="DSL\ClusterHealthDescriptor.cs" />
    <Compile Include="DSL\AnalyzeDescriptor.cs" />
    <Compile Include="DSL\AliasDescriptor.cs" />
    <Compile Include="DSL\IndicesStatusDescriptor.cs" />
    <Compile Include="DSL\GetAliasesDescriptor.cs" />
    <Compile Include="DSL\DeleteDescriptor.cs" />
    <Compile Include="DSL\IndexDescriptor.cs" />
    <Compile Include="DSL\CountDescriptor.cs" />
    <Compile Include="DSL\IndexExistsDescriptor.cs" />
    <Compile Include="DSL\IndicesStatsDescriptor.cs" />
    <Compile Include="DSL\InfoDescriptor.cs" />
    <Compile Include="DSL\GetIndexSettingsDescriptor.cs" />
    <Compile Include="DSL\DeleteIndexDescriptor.cs" />
    <Compile Include="DSL\FlushDescriptor.cs" />
    <Compile Include="DSL\DeleteMappingDescriptor.cs" />
    <Compile Include="DSL\GetMappingDescriptor.cs" />
    <Compile Include="DSL\Paths\IndicesOptionalPathDescriptor.cs" />
    <Compile Include="DSL\Paths\IndicesOptionalExplicitAllPathDescriptor.cs" />
    <Compile Include="DSL\Paths\FixedIndexTypePathDescriptor.cs" />
    <Compile Include="DSL\Paths\NodeIdOptionalDescriptor.cs" />
    <Compile Include="DSL\Paths\IndexTypePathDescriptor.cs" />
    <Compile Include="DSL\Paths\IndicesTypePathDescriptor.cs" />
    <Compile Include="DSL\Paths\IndexTypePathTypedDescriptor.cs" />
    <Compile Include="DSL\SearchDescriptorBase.cs" />
    <Compile Include="DSL\Search\SourceDescriptor.cs" />
    <Compile Include="DSL\TermVectorDescriptor.cs" />
    <Compile Include="DSL\Suggest\FuzzinessSuggestDescriptor.cs" />
    <Compile Include="DSL\Suggest\IFuzzySuggestDescriptor.cs" />
    <Compile Include="DSL\UnregisterPercolatorDescriptor.cs" />
    <Compile Include="DSL\DeleteTemplateDescriptor.cs" />
    <Compile Include="DSL\GetTemplateDescriptor.cs" />
    <Compile Include="DSL\DeleteWarmerDescriptor.cs" />
    <Compile Include="Domain\DSL\IPathInfo.cs" />
    <Compile Include="DSL\Paths\IndexNamePathDescriptor.cs" />
    <Compile Include="DSL\Paths\NamePathDescriptor.cs" />
    <Compile Include="DSL\Paths\IndicesOptionalTypesNamePathDecriptor.cs" />
    <Compile Include="DSL\SegmentsDescriptor.cs" />
    <Compile Include="DSL\RefreshDescriptor.cs" />
    <Compile Include="DSL\OptimizeDescriptor.cs" />
    <Compile Include="DSL\GatewaySnapshotDescriptor.cs" />
    <Compile Include="DSL\OpenIndexDescriptor.cs" />
    <Compile Include="DSL\FluentDictionary.cs" />
    <Compile Include="DSL\Paths\IndexPathDescriptor.cs" />
    <Compile Include="DSL\ScrollDescriptor.cs" />
    <Compile Include="DSL\UpdateSettingsDescriptor.cs" />
    <Compile Include="DSL\Paths\IndexOptionalPathDescriptor.cs" />
    <Compile Include="ElasticClient-Exists.cs" />
    <Compile Include="ElasticClient-MultiTermVectors.cs" />
    <Compile Include="ElasticClient-Snapshot.cs" />
    <Compile Include="ElasticClient-Restore.cs" />
    <Compile Include="ElasticClient-Repository.cs" />
    <Compile Include="ElasticClient-Suggest.cs" />
    <Compile Include="ElasticClient-RootNodeInfo.cs" />
    <Compile Include="ElasticClient-TermVector.cs" />
    <Compile Include="ElasticClient-UpdateSettings.cs" />
    <Compile Include="DSL\ISimpleGetDescriptor.cs" />
    <Compile Include="DSL\DeleteByQueryDescriptor.cs" />
    <Compile Include="DSL\Paths\DocumentPathDescriptor.cs" />
    <Compile Include="DSL\SimpleGetDescriptor.cs" />
    <Compile Include="DSL\_Descriptors.generated.cs" />
    <Compile Include="Enums\ExecutionHint.cs" />
    <Compile Include="Enums\GeoDistanceType.cs" />
    <Compile Include="Enums\GeoHashPrecision.cs" />
    <Compile Include="Exception\DispatchException.cs" />
    <Compile Include="ExposedInternals\JsonConverterPiggyBackState.cs" />
    <Compile Include="ExposedInternals\NestSerializer.cs" />
    <Compile Include="ExposedInternals\Stringifier.cs" />
    <Compile Include="Extensions\StringExtensions.cs" />
    <Compile Include="Extensions\SuffixExtensions.cs" />
    <Compile Include="Extensions\TypeExtensions.cs" />
    <Compile Include="RawDispatch.generated.cs" />
    <Compile Include="RawDispatch.cs" />
    <Compile Include="Domain\DSL\GeoIndexedShapeVector.cs" />
    <Compile Include="Domain\DSL\GeoShapeVector.cs" />
    <Compile Include="Domain\Mapping\Descriptors\CompletionMappingDescriptor.cs" />
    <Compile Include="Domain\Mapping\Types\CompletionMapping.cs" />
    <Compile Include="Domain\Responses\RootVersionInfoResponse.cs" />
    <Compile Include="Domain\Responses\StatusResponse.cs" />
    <Compile Include="Domain\Stats\IndexSizeStats.cs" />
    <Compile Include="Domain\Stats\IndexDocStats.cs" />
    <Compile Include="Domain\Status\IndexStatus.cs" />
    <Compile Include="Domain\Stats\TranslogStats.cs" />
    <Compile Include="DSL\Filter\ConditionlessFilterDescriptor.cs" />
    <Compile Include="DSL\Filter\TermFilter.cs" />
    <Compile Include="DSL\Filter\TermsLookupFilterDescriptor.cs" />
    <Compile Include="DSL\Filter\GeoIndexedShapeFilterDescriptor.cs" />
    <Compile Include="DSL\Filter\GeoShapeFilterDescriptor.cs" />
    <Compile Include="DSL\Query\ConditionlessQueryDescriptor.cs" />
    <Compile Include="DSL\Suggest\FuzzySuggestDescriptor.cs" />
    <Compile Include="DSL\Filter\RegexpFilterDescriptor.cs" />
    <Compile Include="DSL\Query\RegexpQueryDescriptor.cs" />
    <Compile Include="ElasticClient-Status.cs" />
    <Compile Include="Enums\DynamicMappingOption.cs" />
    <Compile Include="DSL\Suggest\CompletionSuggestDescriptor.cs" />
    <Compile Include="DSL\Query\FunctionScoreQueryDescriptor.cs" />
    <Compile Include="ExposedInternals\ElasticInferrer.cs" />
    <Compile Include="ExposedInternals\INestSerializer.cs" />
    <Compile Include="Domain\Responses\IReindexResponse.cs" />
    <Compile Include="Domain\Suggest\Suggest.cs" />
    <Compile Include="Domain\Suggest\SuggestOption.cs" />
    <Compile Include="DSL\ReindexDescriptor.cs" />
    <Compile Include="DSL\Suggest\BaseSuggestDescriptor.cs" />
    <Compile Include="DSL\Suggest\DirectGeneratorDescriptor.cs" />
    <Compile Include="DSL\Suggest\ISuggestDescriptor.cs" />
    <Compile Include="DSL\Suggest\PhraseSuggestDescriptor.cs" />
    <Compile Include="DSL\Suggest\SuggestDescriptorBucket.cs" />
    <Compile Include="DSL\Suggest\TermSuggestDescriptor.cs" />
    <Compile Include="Enums\SuggestMode.cs" />
    <Compile Include="Exception\ReindexException.cs" />
    <Compile Include="Domain\Responses\ReindexObservable.cs" />
    <Compile Include="Domain\Responses\ReindexObserver.cs" />
    <Compile Include="Domain\Responses\ReindexResponse.cs" />
    <Compile Include="ElasticClient-Reindex.cs" />
    <Compile Include="Domain\Hit\HighlightCollection.cs" />
    <Compile Include="Domain\RawJson.cs" />
    <Compile Include="Domain\Responses\ClusterStateResponse.cs" />
    <Compile Include="Domain\Responses\BulkUpdateResponseItem.cs" />
    <Compile Include="Domain\State\ClusterState.cs" />
    <Compile Include="DSL\BulkUpdateDescriptor.cs" />
    <Compile Include="DSL\Filter\HasParentFilterDescriptor.cs" />
    <Compile Include="Domain\DSL\ChildScoreType.cs" />
    <Compile Include="DSL\Query\HasParentQueryDescriptor.cs" />
    <Compile Include="Domain\DSL\ParentScoreType.cs" />
    <Compile Include="DSL\RegisterPercolatorDescriptor.cs" />
    <Compile Include="DSL\PercolateDescriptor.cs" />
    <Compile Include="DSL\Query\SubDescriptors\ExternalFieldDeclarationDescriptor.cs" />
    <Compile Include="DSL\Query\SubDescriptors\IExternalFieldDeclarationDescriptor.cs" />
    <Compile Include="DSL\Query\MultiMatchQueryDescriptor.cs" />
    <Compile Include="ElasticClient-State.cs" />
    <Compile Include="Enums\ClusterStateInfo.cs" />
    <Compile Include="Extensions\UriExtensions.cs" />
    <Compile Include="Resolvers\Converters\AnalysisSettingsConverter.cs" />
    <Compile Include="Resolvers\Converters\AnalyzerCollectionConverter.cs" />
    <Compile Include="Resolvers\Converters\CharFilterCollectionConverter.cs" />
    <Compile Include="Resolvers\Converters\ConcreteTypeConverter.cs" />
    <Compile Include="Domain\Mapping\Attributes\IElasticPropertyAttribute.cs" />
    <Compile Include="Domain\Mapping\Attributes\IElasticPropertyVisitor.cs" />
    <Compile Include="Domain\Mapping\Types\WarmerMapping.cs" />
    <Compile Include="Domain\Responses\WarmerResponse.cs">
      <SubType>Code</SubType>
    </Compile>
    <Compile Include="Domain\Settings\CustomSimilaritySettings.cs" />
    <Compile Include="DSL\RescoreDescriptor.cs" />
    <Compile Include="DSL\CreateWarmerDescriptor.cs" />
    <Compile Include="DSL\PutWarmerDescriptor.cs" />
    <Compile Include="DSL\GetWarmerDescriptor.cs" />
    <Compile Include="DSL\Query\MatchPhrasePrefixQueryDescriptor.cs" />
    <Compile Include="DSL\Query\MatchPhraseQueryDescriptor.cs" />
    <Compile Include="DSL\Query\MatchQueryDescriptor.cs" />
    <Compile Include="DSL\Query\CustomFiltersScoreQueryDescriptor.cs" />
    <Compile Include="DSL\Query\FilterScoreQueryDescriptor.cs" />
    <Compile Include="ElasticClient-Warmers.cs" />
    <Compile Include="Domain\Responses\BulkCreateResponseItem.cs" />
    <Compile Include="Domain\Responses\BulkDeleteResponseItem.cs" />
    <Compile Include="Domain\Responses\BulkIndexResponseItem.cs" />
    <Compile Include="Domain\Responses\BulkOperationResponseItem.cs" />
    <Compile Include="Domain\Responses\MultiSearchResponse.cs" />
    <Compile Include="Domain\Responses\IBulkResponse.cs" />
    <Compile Include="Domain\Settings\SimilaritySettings.cs" />
    <Compile Include="ElasticClient-MultiSearch.cs" />
    <Compile Include="Domain\Mapping\Types\TemplateMapping.cs" />
    <Compile Include="Domain\Responses\TemplateResponse.cs" />
    <Compile Include="DSL\MultiSearchDescriptor.cs" />
    <Compile Include="DSL\PutTemplateDescriptor.cs" />
    <Compile Include="ElasticClient-Template.cs" />
    <Compile Include="Domain\Bulk\BaseBulkOperation.cs" />
    <Compile Include="DSL\BulkCreateDescriptor.cs" />
    <Compile Include="DSL\BulkDescriptor.cs" />
    <Compile Include="DSL\BulkIndexDescriptor.cs" />
    <Compile Include="DSL\BulkDeleteDescriptor.cs" />
    <Compile Include="ElasticClient-DeleteByQuery.cs" />
    <Compile Include="ElasticClient-DeleteMany.cs" />
    <Compile Include="Domain\Analysis\Analyzers\Language.cs" />
    <Compile Include="Domain\Analysis\Analyzers\LanguageAnalyzer.cs" />
    <Compile Include="Domain\Analysis\Analyzers\KeywordAnalyzer.cs" />
    <Compile Include="Domain\Analysis\Analyzers\PatternAnalyzer.cs" />
    <Compile Include="Domain\Analysis\Analyzers\StopAnalyzer.cs" />
    <Compile Include="Domain\Analysis\Analyzers\WhitespaceAnalyzer.cs" />
    <Compile Include="Domain\Analysis\Analyzers\SimpleAnalyzer.cs" />
    <Compile Include="Domain\Analysis\CharFilter\CharFilterBase.cs" />
    <Compile Include="Domain\Analysis\CharFilter\HtmlStripCharFilter.cs" />
    <Compile Include="Domain\Analysis\CharFilter\MappingCharFilter.cs" />
    <Compile Include="Domain\Analysis\IAnalysisSetting.cs" />
    <Compile Include="Domain\Analysis\TokenFilter\AsciiFoldingTokenFilter.cs" />
    <Compile Include="Domain\Analysis\TokenFilter\CompoundWordTokenFilter.cs" />
    <Compile Include="Domain\Analysis\TokenFilter\TrimTokenFilter.cs" />
    <Compile Include="Domain\Analysis\TokenFilter\UniqueTokenFilter.cs" />
    <Compile Include="Domain\Analysis\TokenFilter\TruncateTokenFilter.cs" />
    <Compile Include="Domain\Analysis\TokenFilter\ElisionTokenFilter.cs" />
    <Compile Include="Domain\Analysis\TokenFilter\ReverseTokenFilter.cs" />
    <Compile Include="Domain\Analysis\TokenFilter\DictionaryDecompounderTokenFilter.cs" />
    <Compile Include="Domain\Analysis\TokenFilter\HyphenationDecompounderTokenFilter.cs" />
    <Compile Include="Domain\Analysis\TokenFilter\PhoneticTokenFilter.cs" />
    <Compile Include="Domain\Analysis\TokenFilter\SnowballTokenFilter.cs" />
    <Compile Include="Domain\Analysis\TokenFilter\KStemTokenFilter.cs" />
    <Compile Include="Domain\Analysis\TokenFilter\KeywordMarkerTokenFilter.cs" />
    <Compile Include="Domain\Analysis\TokenFilter\StemmerTokenFilter.cs" />
    <Compile Include="Domain\Analysis\TokenFilter\PorterStemTokenFilter.cs" />
    <Compile Include="Domain\Analysis\TokenFilter\LowercaseTokenFilter.cs" />
    <Compile Include="Domain\Analysis\TokenFilter\LengthTokenFilter.cs" />
    <Compile Include="Domain\Analysis\TokenFilter\StandardTokenFilter.cs" />
    <Compile Include="Domain\Analysis\Tokenizer\PathHierarchyTokenizer.cs" />
    <Compile Include="Domain\Analysis\Tokenizer\UaxEmailUrlTokenizer.cs" />
    <Compile Include="Domain\Analysis\Tokenizer\PatternTokenizer.cs" />
    <Compile Include="Domain\Analysis\Tokenizer\WhitespaceTokenizer.cs" />
    <Compile Include="Domain\Analysis\Tokenizer\StandardTokenizer.cs" />
    <Compile Include="Domain\Analysis\Tokenizer\NGramTokenizer.cs" />
    <Compile Include="Domain\Analysis\Tokenizer\LowercaseTokenizer.cs" />
    <Compile Include="Domain\Analysis\Tokenizer\LetterTokenizer.cs" />
    <Compile Include="Domain\Analysis\Tokenizer\EdgeNGramTokenizer.cs" />
    <Compile Include="Domain\Analysis\Tokenizer\KeywordTokenizer.cs" />
    <Compile Include="Domain\Analysis\Tokenizer\TokenizerBase.cs" />
    <Compile Include="Domain\Analysis\TokenFilter\EdgeNgramTokenFilter.cs" />
    <Compile Include="DSL\AnalysisDescriptor.cs" />
    <Compile Include="DSL\CreateIndexDescriptor.cs" />
    <Compile Include="Domain\Analysis\Analyzers\AnalyzerBase.cs" />
    <Compile Include="ElasticClient-CreateIndex.cs" />
    <Compile Include="Domain\Responses\HealthResponse.cs" />
    <Compile Include="Domain\Responses\NodeInfoResponse.cs" />
    <Compile Include="Domain\Responses\NodeStatsResponse.cs" />
    <Compile Include="Domain\Stats\IndexHealthStats.cs" />
    <Compile Include="Domain\Stats\NodeInfo.cs" />
    <Compile Include="Domain\Stats\NodeStats.cs" />
    <Compile Include="Domain\Stats\ShardHealthStats.cs" />
    <Compile Include="DSL\MoreLikeThisDescriptor.cs" />
    <Compile Include="ElasticClient-ClusterHealth.cs" />
    <Compile Include="ElasticClient-MoreLikeThis.cs" />
    <Compile Include="Domain\Mapping\Descriptors\AttachmentMappingDescriptor.cs" />
    <Compile Include="Domain\Mapping\Descriptors\BooleanMappingDescriptor.cs" />
    <Compile Include="Domain\Mapping\Descriptors\BinaryMappingDescriptor.cs" />
    <Compile Include="Domain\Mapping\Descriptors\GenericMappingDescriptor.cs" />
    <Compile Include="Domain\Mapping\Descriptors\DynamicTemplatesDescriptor.cs" />
    <Compile Include="Domain\Mapping\Descriptors\SingleMappingDescriptor.cs" />
    <Compile Include="Domain\Mapping\Descriptors\GeoShapeMappingDescriptor.cs" />
    <Compile Include="Domain\Mapping\Descriptors\GeoPointMappingDescriptor.cs" />
    <Compile Include="Domain\Mapping\Descriptors\IPMappingDescriptor.cs" />
    <Compile Include="Domain\Mapping\Descriptors\MultiFieldMappingDescriptor.cs" />
    <Compile Include="Domain\Mapping\Descriptors\NestedObjectMappingDescriptor.cs" />
    <Compile Include="Domain\Mapping\Descriptors\ObjectMappingDescriptor.cs" />
    <Compile Include="Domain\Mapping\Descriptors\CorePropertiesDescriptor.cs" />
    <Compile Include="Domain\Mapping\Descriptors\NumberMappingDescriptor.cs" />
    <Compile Include="Domain\Mapping\Descriptors\DateMappingDescriptor.cs" />
    <Compile Include="Domain\Mapping\Descriptors\PropertiesDescriptor.cs" />
    <Compile Include="Domain\Mapping\Descriptors\StringMappingDescriptor.cs" />
    <Compile Include="Domain\Mapping\SpecialFields\DynamicTemplate.cs" />
    <Compile Include="Domain\Mapping\Types\BinaryMapping.cs" />
    <Compile Include="Domain\Mapping\Types\BooleanMapping.cs" />
    <Compile Include="Domain\Mapping\Types\AttachmentMapping.cs" />
    <Compile Include="Domain\Mapping\Types\GeoShapeMapping.cs" />
    <Compile Include="Domain\Mapping\Types\GeoPointMapping.cs" />
    <Compile Include="Domain\Mapping\Types\IPMapping.cs" />
    <Compile Include="Domain\Mapping\Types\MultiFieldMapping.cs" />
    <Compile Include="Domain\Mapping\Types\IElasticCoreType.cs" />
    <Compile Include="Domain\Mapping\Types\DateMapping.cs" />
    <Compile Include="Domain\Mapping\Types\NumberMapping.cs" />
    <Compile Include="Domain\Mapping\Types\StringMapping.cs" />
    <Compile Include="Domain\Mapping\Types\NestedObjectMapping.cs" />
    <Compile Include="Domain\Mapping\Types\ObjectMapping.cs" />
    <Compile Include="ElasticClient-MappingGet.cs" />
    <Compile Include="ElasticClient-MappingDelete.cs" />
    <Compile Include="Domain\Hit\MultiGetHit.cs" />
    <Compile Include="Domain\Mapping\SpecialFields\AnalyzerFieldMapping.cs" />
    <Compile Include="Domain\Mapping\SpecialFields\AllFieldMapping.cs" />
    <Compile Include="Domain\Mapping\SpecialFields\BoostFieldMapping.cs" />
    <Compile Include="Domain\Mapping\SpecialFields\TtlFieldMapping.cs" />
    <Compile Include="Domain\Mapping\SpecialFields\TimestampFieldMapping.cs" />
    <Compile Include="Domain\Mapping\SpecialFields\SizeFieldMapping.cs" />
    <Compile Include="Domain\Mapping\SpecialFields\IndexFieldMapping.cs" />
    <Compile Include="Domain\Mapping\SpecialFields\RoutingFieldMapping.cs" />
    <Compile Include="Domain\Mapping\SpecialFields\TypeFieldMapping.cs" />
    <Compile Include="Domain\Mapping\SpecialFields\SourceFieldMapping.cs" />
    <Compile Include="DSL\PutMappingDescriptor.cs" />
    <Compile Include="Domain\Responses\MultiGetResponse.cs" />
    <Compile Include="DSL\MultiGetDescriptor.cs" />
    <Compile Include="ElasticClient-Get.cs" />
    <Compile Include="Domain\FieldSelection.cs" />
    <Compile Include="Domain\Responses\BulkResponse.cs" />
    <Compile Include="Domain\Responses\GetResponse.cs" />
    <Compile Include="Domain\Responses\DeleteResponse.cs" />
    <Compile Include="Domain\Responses\IndexResponse.cs" />
    <Compile Include="DSL\GetDescriptor.cs" />
    <Compile Include="ElasticClient-MultiGet.cs" />
    <Compile Include="Domain\Analysis\TokenFilter\NgramTokenFiler.cs" />
    <Compile Include="Domain\Analysis\TokenFilter\SynonymTokenFilter.cs" />
    <Compile Include="ElasticClient-Nodes.cs" />
    <Compile Include="ElasticClient-Scroll.cs" />
    <Compile Include="Domain\Hit\ValidationExplanation.cs" />
    <Compile Include="Domain\Responses\ValidateResponse.cs" />
    <Compile Include="DSL\ValidateQueryDescriptor.cs" />
    <Compile Include="ElasticClient-Validate.cs" />
    <Compile Include="Domain\DSL\Filter.cs" />
    <Compile Include="Domain\DSL\Query.cs" />
    <Compile Include="ElasticClient-Bulk.cs" />
    <Compile Include="Domain\Responses\UpdateResponse.cs" />
    <Compile Include="DSL\Query\BaseQuery.cs" />
    <Compile Include="DSL\Filter\BaseFilter.cs" />
    <Compile Include="DSL\Filter\IFilterDescriptor.cs" />
    <Compile Include="DSL\Query\TermsQueryDescriptor.cs" />
    <Compile Include="DSL\UpdateDescriptor.cs" />
    <Compile Include="ElasticClient-Update.cs" />
    <Compile Include="Domain\Facets\QueryFacet.cs" />
    <Compile Include="DSL\HighlightDescriptor.cs" />
    <Compile Include="DSL\HighlightFieldDescriptor.cs" />
    <Compile Include="DSL\Paths\QueryPathDescriptor.cs" />
    <Compile Include="DSL\Facets\BaseFacetDescriptor.cs" />
    <Compile Include="DSL\Filter\FilterDescriptor.cs" />
    <Compile Include="DSL\Filter\NestedFilterDescriptor.cs" />
    <Compile Include="DSL\Filter\RangeFilterDescriptor.cs" />
    <Compile Include="DSL\Filter\HasChildFilterDescriptor.cs" />
    <Compile Include="DSL\Filter\GeoPolygonFilter.cs" />
    <Compile Include="DSL\Filter\GeoDistanceRangeFilterDescriptor.cs" />
    <Compile Include="DSL\Filter\GeoDistanceFilterDescriptor.cs" />
    <Compile Include="DSL\Query\BoostingQueryDescriptor.cs" />
    <Compile Include="DSL\Query\BoolQueryDescriptor.cs" />
    <Compile Include="DSL\Query\ConstantScoreQueryDescriptor.cs" />
    <Compile Include="DSL\Query\IndicesQueryDescriptor.cs" />
    <Compile Include="DSL\Query\NestedQueryDescriptor.cs" />
    <Compile Include="DSL\Query\TopChildrenQueryDescriptor.cs" />
    <Compile Include="DSL\Query\SpanNotQueryDescriptor.cs" />
    <Compile Include="DSL\Query\SpanOrQueryDescriptor.cs" />
    <Compile Include="DSL\Query\SpanNearQueryDescriptor.cs" />
    <Compile Include="DSL\Query\SpanFirstQueryDescriptor.cs" />
    <Compile Include="DSL\Query\SpanQueryDescriptor.cs" />
    <Compile Include="DSL\Query\SpanTermQueryDescriptor.cs" />
    <Compile Include="DSL\Query\MoreLikeThisQueryDescriptor.cs" />
    <Compile Include="DSL\Query\FuzzyLikeThisQueryDescriptor.cs" />
    <Compile Include="DSL\Query\FuzzyDateQueryDescriptor.cs" />
    <Compile Include="DSL\Query\FuzzyNumericQueryDescriptor.cs" />
    <Compile Include="DSL\Query\FuzzyQueryDescriptor.cs" />
    <Compile Include="DSL\Query\HasChildQueryDescriptor.cs" />
    <Compile Include="DSL\Query\RangeQueryDescriptor.cs" />
    <Compile Include="DSL\Query\CustomBoostFactorQueryDescriptor.cs" />
    <Compile Include="DSL\Query\CustomScoreQueryDescriptor.cs" />
    <Compile Include="DSL\Query\DisMaxQueryDescriptor.cs" />
    <Compile Include="DSL\Query\FilteredQueryDescriptor.cs" />
    <Compile Include="DSL\Query\IdsQuery.cs" />
    <Compile Include="DSL\SortDescriptor.cs" />
    <Compile Include="DSL\SortGeoDistanceDescriptor.cs" />
    <Compile Include="DSL\SortScriptDescriptor.cs" />
    <Compile Include="Enums\ComparatorType.cs" />
    <Compile Include="Enums\RewriteMultiTerm.cs" />
    <Compile Include="Enums\HealthLevel.cs" />
    <Compile Include="Enums\HealthStatus.cs" />
    <Compile Include="Enums\NodesInfo.cs" />
    <Compile Include="Enums\NodeInfoStats.cs" />
    <Compile Include="Enums\NumberType.cs" />
    <Compile Include="Enums\GeoTree.cs" />
    <Compile Include="Enums\NumericIndexOption.cs" />
    <Compile Include="Enums\IndexOptions.cs" />
    <Compile Include="Enums\OpType.cs" />
    <Compile Include="Enums\ScoreMode.cs" />
    <Compile Include="Enums\SearchType.cs" />
    <Compile Include="Enums\Lang.cs" />
    <Compile Include="Enums\DateHistogramComparatorType.cs" />
    <Compile Include="Enums\DistanceUnit.cs" />
    <Compile Include="Enums\HistogramComparatorType.cs" />
    <Compile Include="Enums\Occur.cs" />
    <Compile Include="Enums\SortOrder.cs" />
    <Compile Include="Enums\TermsStatsComparatorType.cs" />
    <Compile Include="Enums\TextQueryType.cs" />
    <Compile Include="Enums\NestedScore.cs" />
    <Compile Include="Enums\TopChildrenScore.cs" />
    <Compile Include="Enums\Operator.cs" />
    <Compile Include="Enums\GeoOptimizeBBox.cs" />
    <Compile Include="Enums\GeoDistance.cs" />
    <Compile Include="Enums\GeoUnit.cs" />
    <Compile Include="DSL\Facets\GeoDistanceFacetDescriptor.cs" />
    <Compile Include="DSL\Facets\TermsStatsFacetDescriptor.cs" />
    <Compile Include="DSL\Facets\TermsStatsOrder.cs" />
    <Compile Include="DSL\Facets\StatisticalFacetDescriptor.cs" />
    <Compile Include="DSL\Facets\DateRounding.cs" />
    <Compile Include="DSL\Facets\DateHistogramFacetDescriptor.cs" />
    <Compile Include="DSL\Facets\DateInterval.cs" />
    <Compile Include="DSL\Facets\HistogramFacetDescriptor.cs" />
    <Compile Include="DSL\Facets\Range.cs" />
    <Compile Include="DSL\Facets\RangeFacetDescriptor.cs" />
    <Compile Include="DSL\Facets\FacetDescriptorBucket.cs" />
    <Compile Include="DSL\Facets\TermsOrder.cs" />
    <Compile Include="DSL\Facets\IFacetDescriptor.cs" />
    <Compile Include="DSL\Facets\EsRegexFlags.cs" />
    <Compile Include="DSL\Filter\BoolFilterDescriptor.cs" />
    <Compile Include="Enums\GeoExecution.cs" />
    <Compile Include="DSL\Filter\GeoBoundingBoxFilter.cs" />
    <Compile Include="DSL\Filter\FilterBase.cs" />
    <Compile Include="DSL\Filter\ScriptFilterDescriptor.cs" />
    <Compile Include="DSL\Filter\MissingFilter.cs" />
    <Compile Include="DSL\Filter\MatchAllFilter.cs" />
    <Compile Include="Enums\TermsExecution.cs" />
    <Compile Include="DSL\Filter\TypeFilter.cs" />
    <Compile Include="DSL\Filter\LimitFilter.cs" />
    <Compile Include="DSL\Filter\IdsFilter.cs" />
    <Compile Include="DSL\Filter\ExistsFilter.cs" />
    <Compile Include="Resolvers\Converters\Filters\RangeFilterJsonReader.cs" />
    <Compile Include="Resolvers\Converters\Filters\RegexpFilterJsonReader.cs" />
    <Compile Include="Resolvers\Converters\Filters\TermsFilterJsonReader.cs" />
    <Compile Include="Resolvers\Converters\Filters\GeoShapeFilterJsonReader.cs" />
    <Compile Include="Resolvers\Converters\Filters\GeoPolygonFilterJsonReader.cs" />
    <Compile Include="Resolvers\Converters\Filters\GeoDistanceRangeFilterJsonReader.cs" />
    <Compile Include="Resolvers\Converters\Filters\GeoDistanceFilterJsonReader.cs" />
    <Compile Include="Resolvers\Converters\Filters\GeoBoundingFilterJsonReader.cs" />
    <Compile Include="Domain\DSL\LatLon.cs" />
    <Compile Include="Resolvers\Converters\ReadAsTypeConverter.cs" />
    <Compile Include="DSL\Query\RawOrQueryDescriptor.cs" />
    <Compile Include="DSL\Facets\TermFacetDescriptor.cs" />
    <Compile Include="Domain\Facets\FilterFacet.cs" />
    <Compile Include="Domain\Mapping\ParentTypeMapping.cs" />
    <Compile Include="Domain\Responses\PercolateResponse.cs" />
    <Compile Include="Domain\Responses\UnregisterPercolateResponse.cs" />
    <Compile Include="Domain\Responses\RegisterPercolateResponse.cs" />
    <Compile Include="DSL\Query\QueryDescriptor.cs" />
    <Compile Include="DSL\SearchDescriptor.cs" />
    <Compile Include="ElasticClient-Percolate.cs" />
    <Compile Include="Domain\Hit\IndexSegment.cs" />
    <Compile Include="ElasticClient-Segments.cs" />
    <Compile Include="Domain\Hit\ShardSegmentRouting.cs" />
    <Compile Include="Domain\Hit\Segment.cs" />
    <Compile Include="Domain\Hit\ShardsSegment.cs" />
    <Compile Include="Domain\Responses\BaseResponse.cs" />
    <Compile Include="Domain\Responses\SegmentsResponse.cs" />
    <Compile Include="Domain\Responses\IndexExistsResponse.cs" />
    <Compile Include="ElasticClient-IndexExists.cs" />
    <Compile Include="Domain\Responses\GlobalStatsResponse.cs" />
    <Compile Include="Domain\Stats\TypeStats.cs" />
    <Compile Include="Domain\Stats\RefreshStats.cs" />
    <Compile Include="Domain\Stats\FlushStats.cs" />
    <Compile Include="Domain\Stats\MergesStats.cs" />
    <Compile Include="Domain\Stats\SearchStats.cs" />
    <Compile Include="Domain\Stats\GetStats.cs" />
    <Compile Include="Domain\Stats\IndexingStats.cs" />
    <Compile Include="Domain\Stats\StoreStats.cs" />
    <Compile Include="Domain\Stats\DocStats.cs" />
    <Compile Include="Domain\Stats\StatsContainer.cs" />
    <Compile Include="Domain\Stats\Stats.cs" />
    <Compile Include="ElasticClient-Stats.cs" />
    <Compile Include="Domain\Responses\AcknowledgedResponse.cs" />
    <Compile Include="Domain\Responses\IndexSettingsResponse.cs" />
    <Compile Include="ElasticClient-MappingIndex.cs" />
    <Compile Include="ElasticClient-ClearCache.cs" />
    <Compile Include="Domain\Hit\AnalyzeToken.cs" />
    <Compile Include="Domain\Hit\MultiHit.cs" />
    <Compile Include="Domain\Mapping\Attributes\ElasticPropertyAttribute.cs" />
    <Compile Include="Domain\Mapping\Types\IElasticType.cs" />
    <Compile Include="Domain\Mapping\Attributes\ElasticTypeAttribute.cs" />
    <Compile Include="Domain\Mapping\Types\RootObjectMapping.cs" />
    <Compile Include="Domain\Mapping\Types\GenericMapping.cs" />
    <Compile Include="Domain\Mapping\SpecialFields\IdFieldMapping.cs" />
    <Compile Include="Domain\Responses\AnalyzeResponse.cs" />
    <Compile Include="Domain\Responses\CountResponse.cs" />
    <Compile Include="Domain\Responses\ElasticsearchVersionInfo.cs" />
    <Compile Include="Domain\Responses\IndicesOperationResponse.cs" />
    <Compile Include="Domain\Responses\IndicesResponse.cs" />
    <Compile Include="Domain\Responses\SearchResponse.cs" />
    <Compile Include="Domain\Analysis\Analyzers\AnalysisSettings.cs" />
    <Compile Include="Domain\Analysis\Analyzers\CustomAnalyzer.cs" />
    <Compile Include="Domain\Settings\IndexSettings.cs" />
    <Compile Include="Domain\Analysis\Analyzers\SnowballAnalyzer.cs" />
    <Compile Include="ElasticClient-Analyze.cs" />
    <Compile Include="ElasticClient-Aliases.cs" />
    <Compile Include="ElasticClient-Optimize.cs" />
    <Compile Include="ElasticClient-GatewaySnapshot.cs" />
    <Compile Include="ElasticClient-Flush.cs" />
    <Compile Include="ElasticClient-OpenClose.cs" />
    <Compile Include="ElasticClient-Refresh.cs" />
    <Compile Include="Domain\Facets\GeoDistanceFacet.cs" />
    <Compile Include="Domain\Facets\DateHistogramFacet.cs">
      <SubType>Code</SubType>
    </Compile>
    <Compile Include="Domain\Facets\DateRangeFacet.cs">
      <SubType>Code</SubType>
    </Compile>
    <Compile Include="Domain\Facets\Facet.cs" />
    <Compile Include="Domain\Facets\FacetItem.cs" />
    <Compile Include="Domain\Facets\HistogramFacet.cs" />
    <Compile Include="Domain\Facets\RangeFacet.cs">
      <SubType>Code</SubType>
    </Compile>
    <Compile Include="Domain\Facets\StatisticalFacet.cs">
      <SubType>Code</SubType>
    </Compile>
    <Compile Include="Domain\Facets\TermFacet.cs" />
    <Compile Include="Domain\Facets\TermStatsFacet.cs">
      <SubType>Code</SubType>
    </Compile>
    <Compile Include="Domain\Hit\Highlight.cs" />
    <Compile Include="Domain\Hit\Explanation.cs" />
    <Compile Include="Domain\Hit\ExplanationDetail.cs" />
    <Compile Include="Domain\Hit\Hit.cs" />
    <Compile Include="Domain\Hit\HitsMetaData.cs" />
    <Compile Include="Enums\ClearCacheOptions.cs" />
    <Compile Include="Enums\StatsInfo.cs" />
    <Compile Include="IElasticClient.cs" />
    <Compile Include="Properties\InternalsVisibleTo.cs" />
    <Compile Include="Resolvers\Converters\BulkOperationResponseItemConverter.cs" />
    <Compile Include="Resolvers\Converters\AggregationConverter.cs" />
    <Compile Include="Resolvers\Converters\FieldNameFilterConverter.cs" />
    <Compile Include="Resolvers\Converters\FieldNameQueryConverter.cs" />
    <Compile Include="Resolvers\Converters\IndexSettingsResponseConverter.cs" />
    <Compile Include="Resolvers\Converters\SuggestResponseConverter.cs" />
    <Compile Include="Resolvers\Converters\PropertyPathMarkerConverter.cs" />
    <Compile Include="Resolvers\Converters\DynamicMappingOptionConverter.cs" />
    <Compile Include="Resolvers\Converters\DictionaryKeysAreNotPropertyNamesJsonConverter.cs" />
    <Compile Include="Resolvers\Converters\IndexNameMarkerConverter.cs" />
    <Compile Include="Resolvers\Converters\TokenFilterCollectionConverter.cs" />
    <Compile Include="Resolvers\Converters\TokenizerCollectionConverter.cs" />
    <Compile Include="Resolvers\Converters\TypeNameMarkerConverter.cs" />
    <Compile Include="Resolvers\Converters\UriJsonConverter.cs" />
    <Compile Include="Resolvers\Converters\WarmerMappingConverter.cs" />
    <Compile Include="Resolvers\Converters\ShardsSegmentConverter.cs" />
    <Compile Include="Resolvers\Converters\MultiGetHitConverter.cs" />
    <Compile Include="Resolvers\Converters\DynamicTemplatesConverter.cs" />
    <Compile Include="Resolvers\Converters\ElasticCoreTypeConverter.cs" />
    <Compile Include="Resolvers\Converters\ElasticTypeConverter.cs" />
    <Compile Include="Resolvers\Converters\MultiSearchConverter.cs" />
    <Compile Include="Resolvers\Converters\IndexSettingsConverter.cs" />
    <Compile Include="Domain\Hit\ShardsMetaData.cs" />
    <Compile Include="ElasticClient-Count.cs" />
    <Compile Include="Domain\Analysis\TokenFilter\ShingleTokenFilter.cs" />
    <Compile Include="Domain\Analysis\TokenFilter\TokenFilterBase.cs" />
    <Compile Include="ElasticClient-Delete.cs" />
    <Compile Include="ElasticClient-MappingType.cs" />
    <Compile Include="ElasticClient-Source.cs" />
    <Compile Include="ElasticClient-Index.cs" />
    <Compile Include="ElasticClient.cs" />
    <Compile Include="Extensions\Extensions.cs" />
    <Compile Include="DSL\Query\IQuery.cs" />
    <Compile Include="DSL\Query\MatchAll.cs" />
    <Compile Include="DSL\Query\PrefixQueryDescriptor.cs" />
    <Compile Include="Enums\TermVectorOption.cs" />
    <Compile Include="Enums\FieldIndexOption.cs" />
    <Compile Include="Enums\StoreOption.cs" />
    <Compile Include="Enums\NumericType.cs" />
    <Compile Include="Resolvers\Converters\FacetConverter.cs" />
    <Compile Include="Resolvers\Converters\CustomJsonConverter.cs" />
    <Compile Include="Resolvers\Converters\UnixDateTimeConverter.cs" />
    <Compile Include="Resolvers\Converters\YesNoBoolConverter.cs" />
    <Compile Include="Domain\Paths\ElasticsearchPathInfo.cs" />
    <Compile Include="Resolvers\ExpressionVisitor.cs" />
    <Compile Include="Resolvers\IndexNameMarker.cs" />
    <Compile Include="Domain\Paths\PathInfoHttpMethod.cs" />
    <Compile Include="Resolvers\IndexNameMarkerExtensions.cs" />
    <Compile Include="Resolvers\IndexNameResolver.cs" />
    <Compile Include="Resolvers\IdResolver.cs" />
    <Compile Include="Resolvers\Inflector.cs" />
    <Compile Include="DSL\Query\QueryStringDescriptor.cs" />
    <Compile Include="DSL\Query\TermQueryDescriptor.cs" />
    <Compile Include="DSL\Query\WildcardQueryDescriptor.cs" />
    <Compile Include="ElasticClient-Search.cs" />
    <Compile Include="Resolvers\ElasticContractResolver.cs" />
    <Compile Include="Enums\Consistency.cs" />
    <Compile Include="Enums\FacetTypes.cs" />
    <Compile Include="Enums\Replication.cs" />
    <Compile Include="Enums\VersionType.cs" />
    <Compile Include="Exception\DslException.cs" />
    <Compile Include="Enums\FieldType.cs" />
    <Compile Include="Enums\NamingConvention.cs" />
    <Compile Include="Properties\AssemblyInfo.cs" />
    <Compile Include="Resolvers\PropertyNameResolver.cs" />
    <Compile Include="Resolvers\TypeNameMarker.cs" />
    <Compile Include="Resolvers\TypeNameMarkerExtensions.cs" />
    <Compile Include="Resolvers\TypeNameResolver.cs" />
    <Compile Include="Resolvers\Writers\TypeMappingWriter.cs" />
    <Compile Include="Domain\Analysis\TokenFilter\PatternReplaceTokenFilter.cs" />
    <Compile Include="Domain\Analysis\Analyzers\StandardAnalyzer.cs" />
    <Compile Include="Domain\Analysis\TokenFilter\StopTokenFilter.cs" />
    <Compile Include="Domain\Analysis\TokenFilter\WordDelimiterTokenFilter.cs" />
    <Compile Include="Resolvers\Writers\WritePropertiesFromAttributeVisitor.cs" />
  </ItemGroup>
  <ItemGroup>
    <BootstrapperPackage Include="Microsoft.Net.Client.3.5">
      <Visible>False</Visible>
      <ProductName>.NET Framework 3.5 SP1 Client Profile</ProductName>
      <Install>false</Install>
    </BootstrapperPackage>
    <BootstrapperPackage Include="Microsoft.Net.Framework.3.5.SP1">
      <Visible>False</Visible>
      <ProductName>.NET Framework 3.5 SP1</ProductName>
      <Install>true</Install>
    </BootstrapperPackage>
    <BootstrapperPackage Include="Microsoft.Windows.Installer.3.1">
      <Visible>False</Visible>
      <ProductName>Windows Installer 3.1</ProductName>
      <Install>true</Install>
    </BootstrapperPackage>
  </ItemGroup>
  <ItemGroup>
    <ProjectReference Include="..\Elasticsearch.Net\Elasticsearch.Net.csproj">
      <Project>{e97ccf40-0ba6-43fe-9f2d-58d454134088}</Project>
      <Name>Elasticsearch.Net</Name>
    </ProjectReference>
  </ItemGroup>
  <ItemGroup>
    <None Include="packages.config" />
  </ItemGroup>
  <ItemGroup>
    <Folder Include="Domain\Parameters\" />
  </ItemGroup>
  <Import Project="$(MSBuildBinPath)\Microsoft.CSharp.targets" />
  <Import Project="$(SolutionDir)\.nuget\NuGet.targets" Condition="Exists('$(SolutionDir)\.nuget\NuGet.targets')" />
  <PropertyGroup>
    <!--<PreBuildEvent>IF NOT EXIST "$(SolutionDir)..\build\keys\keypair.snk" (CD "$(SolutionDir).." &amp;&amp; "build.bat" CreateKeysIfAbsent &amp;&amp; CD %25~dp0)
</PreBuildEvent>-->
  </PropertyGroup>
  <!-- To modify your build process, add your task inside one of the targets below and uncomment it. 
       Other similar extension points exist, see Microsoft.Common.targets.
  <Target Name="BeforeBuild">
  </Target>
  <Target Name="AfterBuild">
  </Target>
  -->
</Project><|MERGE_RESOLUTION|>--- conflicted
+++ resolved
@@ -149,7 +149,6 @@
     <Compile Include="DSL\Filter\PrefixFilter.cs" />
     <Compile Include="DSL\Filter\TermsFilter.cs" />
     <Compile Include="DSL\GetSnapshotDescriptor.cs" />
-<<<<<<< HEAD
     <Compile Include="DSL\Query\IQueryDescriptor.cs" />
     <Compile Include="DSL\Query\Behaviour\IFieldNameQuery.cs" />
     <Compile Include="DSL\Query\Functions\BoostFactorFunction.cs" />
@@ -166,10 +165,8 @@
     <Compile Include="DSL\Query\Functions\LinearFunction.cs" />
     <Compile Include="DSL\Query\Functions\ScriptScoreFunction.cs" />
     <Compile Include="DSL\Query\SubDescriptors\ISpanSubQuery.cs" />
-=======
     <Compile Include="Domain\TermVector\MultiTermVectorDocument.cs" />
     <Compile Include="DSL\MultiTermVectorDocumentDescriptor.cs" />
->>>>>>> 3ac38939
     <Compile Include="DSL\MultiTermVectorsDescriptor.cs" />
     <Compile Include="DSL\Paths\DocumentOptionalPathDescriptor.cs" />
     <Compile Include="DSL\RestoreDescriptor.cs" />
