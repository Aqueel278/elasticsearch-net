--- conflicted
+++ resolved
@@ -155,16 +155,13 @@
     <Compile Include="Domain\Bulk\BulkUpdateBody.cs" />
     <Compile Include="Domain\Alias\IndexAliases.cs" />
     <Compile Include="Domain\Responses\IShardsOperationResponse.cs" />
-<<<<<<< HEAD
     <Compile Include="Domain\Responses\TermVectorResponse.cs" />
     <Compile Include="Domain\TermVector\FieldStatistics.cs" />
     <Compile Include="Domain\TermVector\TermVector.cs" />
     <Compile Include="Domain\TermVector\TermVectorTerm.cs" />
     <Compile Include="Domain\TermVector\Token.cs" />
-=======
     <Compile Include="Domain\Responses\EmptyResponse.cs" />
     <Compile Include="Domain\Responses\SuggestResponse.cs" />
->>>>>>> d2c5bd90
     <Compile Include="DSL\Aggregations\AggregationDescriptor.cs" />
     <Compile Include="DSL\Aggregations\BucketAggregationBaseDescriptor.cs" />
     <Compile Include="DSL\Aggregations\DateHistogramAggregationDescriptor.cs" />
