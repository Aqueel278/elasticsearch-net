--- conflicted
+++ resolved
@@ -49,21 +49,7 @@
 		public long? PreOffset { get; set; }
 		public long? PostOffset { get; set; }
 
-<<<<<<< HEAD
-	public class HistogramAgg : BucketAgg, IHistogramAggregator
-	{
-		public Field Field { get; set; }
-		public string Script { get; set; }
-		public FluentDictionary<string, object> Params { get; set; }
-		public double? Interval { get; set; }
-		public int? MinimumDocumentCount { get; set; }
-		public HistogramOrder Order { get; set; }
-		public ExtendedBounds<double> ExtendedBounds { get; set; }
-		public long? PreOffset { get; set; }
-		public long? PostOffset { get; set; }
-=======
 		internal HistogramAggregation() { }
->>>>>>> 2c24c1bd
 
 		public HistogramAggregation(string name) : base(name) { }
 
@@ -74,11 +60,7 @@
 		: BucketAggregationDescriptorBase<HistogramAggregationDescriptor<T>, IHistogramAggregation, T>, IHistogramAggregation
 		where T : class
 	{
-<<<<<<< HEAD
-		Field IHistogramAggregator.Field { get; set; }
-=======
-		FieldName IHistogramAggregation.Field { get; set; }
->>>>>>> 2c24c1bd
+		Field IHistogramAggregation.Field { get; set; }
 
 		string IHistogramAggregation.Script { get; set; }
 
