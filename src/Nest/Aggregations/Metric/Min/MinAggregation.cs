--- conflicted
+++ resolved
@@ -11,13 +11,9 @@
 
 	public class MinAggregation : MetricAggregationBase, IMinAggregation
 	{
-<<<<<<< HEAD
-		public MinAgg(string name, Field field) : base(name, field) { }
-=======
 		internal MinAggregation() { }
 
-		public MinAggregation(string name, FieldName field) : base(name, field) { }
->>>>>>> 2c24c1bd
+		public MinAggregation(string name, Field field) : base(name, field) { }
 
 		internal override void WrapInContainer(AggregationContainer c) => c.Min = this;
 	}
@@ -26,5 +22,4 @@
 		: MetricAggregationDescriptorBase<MinAggregationDescriptor<T>, IMinAggregation, T>
 			, IMinAggregation 
 		where T : class { }
-
 }