--- conflicted
+++ resolved
@@ -11,13 +11,9 @@
 
 	public class MaxAggregation : MetricAggregationBase, IMaxAggregation
 	{
-<<<<<<< HEAD
-		public MaxAgg(string name, Field field) : base(name, field) { }
-=======
 		internal MaxAggregation() { }
 
-		public MaxAggregation(string name, FieldName field) : base(name, field) { }
->>>>>>> 2c24c1bd
+		public MaxAggregation(string name, Field field) : base(name, field) { }
 
 		internal override void WrapInContainer(AggregationContainer c) => c.Max = this;
 	}
