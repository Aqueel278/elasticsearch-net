--- conflicted
+++ resolved
@@ -2,11 +2,7 @@
 using System.Collections.Generic;
 using System.Linq;
 using Elasticsearch.Net;
-<<<<<<< HEAD
-using Nest.Resolvers;
-=======
 using Newtonsoft.Json;
->>>>>>> dfa9006d
 
 namespace Nest
 {
