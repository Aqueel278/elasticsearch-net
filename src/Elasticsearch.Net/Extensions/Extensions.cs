﻿using System;
using System.Collections.Generic;
using System.Globalization;
using System.Linq;
using System.Runtime.Serialization;
using System.Text;
<<<<<<< HEAD
using System.Globalization;
using System.Reflection;
=======
>>>>>>> 1653341d

namespace Elasticsearch.Net
{
	internal static class Extensions
	{
		internal static string GetStringValue(this Enum enumValue)
		{
			var knownEnum = KnownEnums.Resolve(enumValue);
			if (knownEnum != KnownEnums.UnknownEnum) return knownEnum;

			//TODO measure performance and cache 
			var type = enumValue.GetType();
#if DOTNETCORE
			var info = type.GetTypeInfo().GetDeclaredField(enumValue.ToString());
#else
			var info = type.GetField(enumValue.ToString());
#endif
			var da = (EnumMemberAttribute[])(info.GetCustomAttributes(typeof(EnumMemberAttribute), false));

<<<<<<< HEAD
			if (da.Length > 0)
				return da[0].Value;
			else
				return Enum.GetName(enumValue.GetType(), enumValue);
		}

		internal static string GetStringValue(this IEnumerable<Enum> enumValues)
		{
			return string.Join(",", enumValues.Select(e => e.GetStringValue()));
		}

		internal static string Utf8String(this byte[] bytes)
		{
			return bytes == null ? null : Encoding.UTF8.GetString(bytes,0, bytes.Length);
		}
	
		internal static byte[] Utf8Bytes(this string s)
		{
			return s.IsNullOrEmpty() ? null : Encoding.UTF8.GetBytes(s);
=======
			return da.Length > 0 ? da[0].Value : Enum.GetName(enumValue.GetType(), enumValue);
>>>>>>> 1653341d
		}

		internal static string Utf8String(this byte[] bytes) => bytes == null ? null : Encoding.UTF8.GetString(bytes);

<<<<<<< HEAD
			string camelCase = char.ToLowerInvariant(s[0]).ToString();
			if (s.Length > 1)
				camelCase += s.Substring(1);

			return camelCase;
		}
=======
		internal static byte[] Utf8Bytes(this string s) => s.IsNullOrEmpty() ? null : Encoding.UTF8.GetBytes(s);
>>>>>>> 1653341d

		internal static string NotNull(this string @object, string parameterName)
		{
			@object.ThrowIfNull(parameterName);
			if (string.IsNullOrWhiteSpace(@object))
				throw new ArgumentException("String argument is empty", parameterName);
			return @object;
		}

		internal static void ThrowIfEmpty<T>(this IEnumerable<T> @object, string parameterName)
		{
			@object.ThrowIfNull(parameterName);
			if (!@object.Any())
				throw new ArgumentException("Argument can not be an empty collection", parameterName);
		}
		internal static bool HasAny<T>(this IEnumerable<T> list)
		{
			return list != null && list.Any();
		}

		internal static void ThrowIfNull<T>(this T value, string name)
		{
			if (value == null)
				throw new ArgumentNullException(name);
		}
		internal static bool IsNullOrEmpty(this string value)
		{
			return string.IsNullOrEmpty(value);
		}
		
		internal static IEnumerable<T> DistinctBy<T, TKey>(this IEnumerable<T> items, Func<T, TKey> property)
		{
			return items.GroupBy(property).Select(x => x.First());
		}

		private static readonly long _year = (long)TimeSpan.FromDays(365).TotalMilliseconds;
		private static readonly long _week = (long)TimeSpan.FromDays(7).TotalMilliseconds;
		private static readonly long _day = (long)TimeSpan.FromDays(1).TotalMilliseconds;
		private static readonly long _hour = (long)TimeSpan.FromHours(1).TotalMilliseconds;
		private static readonly long _minute = (long)TimeSpan.FromMinutes(1).TotalMilliseconds;
		private static readonly long _second = (long)TimeSpan.FromSeconds(1).TotalMilliseconds;

		internal static string ToTimeUnit(this TimeSpan timeSpan)
		{
			var ms = timeSpan.TotalMilliseconds;
			var interval = "ms";
			double factor = 0;

			if (ms >= _year)
			{
				factor = ms / _year;
				interval = "y";
			}
			else if (ms >= _week)
			{
				factor = ms / _week;
				interval = "w";
			}
			else if (ms >= _day)
			{
				factor = ms / _day;
				interval = "d";
			}
			else if (ms >= _hour)
			{
				factor = ms / _hour;
				interval = "h";
			}
			else if (ms >= _minute)
			{
				factor = ms / _minute;
				interval = "m";
			}
			else if (ms >= _second)
			{
				factor = ms / _second;
				interval = "s";
			}
			else
			{
				factor = ms;
				interval = "ms";
			}

			return factor.ToString("0.##", CultureInfo.InvariantCulture) + interval;
		}
	}
}<|MERGE_RESOLUTION|>--- conflicted
+++ resolved
@@ -4,11 +4,7 @@
 using System.Linq;
 using System.Runtime.Serialization;
 using System.Text;
-<<<<<<< HEAD
-using System.Globalization;
 using System.Reflection;
-=======
->>>>>>> 1653341d
 
 namespace Elasticsearch.Net
 {
@@ -28,17 +24,10 @@
 #endif
 			var da = (EnumMemberAttribute[])(info.GetCustomAttributes(typeof(EnumMemberAttribute), false));
 
-<<<<<<< HEAD
-			if (da.Length > 0)
-				return da[0].Value;
-			else
-				return Enum.GetName(enumValue.GetType(), enumValue);
+			return da.Length > 0 ? da[0].Value : Enum.GetName(enumValue.GetType(), enumValue);
 		}
 
-		internal static string GetStringValue(this IEnumerable<Enum> enumValues)
-		{
-			return string.Join(",", enumValues.Select(e => e.GetStringValue()));
-		}
+		internal static string Utf8String(this byte[] bytes) => bytes == null ? null : Encoding.UTF8.GetString(bytes);
 
 		internal static string Utf8String(this byte[] bytes)
 		{
@@ -48,23 +37,22 @@
 		internal static byte[] Utf8Bytes(this string s)
 		{
 			return s.IsNullOrEmpty() ? null : Encoding.UTF8.GetBytes(s);
-=======
-			return da.Length > 0 ? da[0].Value : Enum.GetName(enumValue.GetType(), enumValue);
->>>>>>> 1653341d
 		}
 
-		internal static string Utf8String(this byte[] bytes) => bytes == null ? null : Encoding.UTF8.GetString(bytes);
+		internal static string ToCamelCase(this string s)
+		{
+			if (string.IsNullOrEmpty(s))
+				return s;
 
-<<<<<<< HEAD
+			if (!char.IsUpper(s[0]))
+				return s;
+
 			string camelCase = char.ToLowerInvariant(s[0]).ToString();
 			if (s.Length > 1)
 				camelCase += s.Substring(1);
 
 			return camelCase;
 		}
-=======
-		internal static byte[] Utf8Bytes(this string s) => s.IsNullOrEmpty() ? null : Encoding.UTF8.GetBytes(s);
->>>>>>> 1653341d
 
 		internal static string NotNull(this string @object, string parameterName)
 		{
