--- conflicted
+++ resolved
@@ -1,395 +1,388 @@
-﻿using System;
-using System.Collections.Generic;
-using System.IO;
-using System.IO.Compression;
-using System.Linq;
-using System.Net;
-using System.Runtime.InteropServices;
-using System.Security.Cryptography;
-using System.Text;
-using System.Threading;
-using System.Threading.Tasks;
-using Elasticsearch.Net.Connection.Configuration;
-using Elasticsearch.Net.Providers;
-using PurifyNet;
-
-namespace Elasticsearch.Net.Connection
-{
-	public class HttpConnection : IConnection
-	{
-		const int BUFFER_SIZE = 1024;
-
-		protected IConnectionConfigurationValues ConnectionSettings { get; set; }
-		private readonly Semaphore _resourceLock;
-		private readonly bool _enableTrace;
-
-		static HttpConnection()
-		{
-			ServicePointManager.UseNagleAlgorithm = false;
-			ServicePointManager.Expect100Continue = false;
-			ServicePointManager.DefaultConnectionLimit = 10000;
-			//ServicePointManager.SetTcpKeepAlive(true, 2000, 2000);
-			
-			//WebException's GetResponse is limitted to 65kb by default.
-			//Elasticsearch can be alot more chatty then that when dumping exceptions
-			//On error responses, so lets up the ante.
-
-			//Not available under mono
-			if (Type.GetType ("Mono.Runtime") == null) 
-				HttpWebRequest.DefaultMaximumErrorResponseLength = -1;
-		}
-
-		public HttpConnection(IConnectionConfigurationValues settings)
-		{
-			if (settings == null)
-				throw new ArgumentNullException("settings");
-
-			this.ConnectionSettings = settings;
-			if (settings.MaximumAsyncConnections > 0)
-			{
-				var semaphore = Math.Max(1, settings.MaximumAsyncConnections);
-				this._resourceLock = new Semaphore(semaphore, semaphore);
-			}
-			this._enableTrace = settings.TraceEnabled;
-		}
-
-		public virtual ElasticsearchResponse<Stream> GetSync(Uri uri, IRequestConfiguration requestSpecificConfig = null)
-		{
-			return this.HeaderOnlyRequest(uri, "GET", requestSpecificConfig);
-		}
-		public virtual ElasticsearchResponse<Stream> HeadSync(Uri uri, IRequestConfiguration requestSpecificConfig = null)
-		{
-			return this.HeaderOnlyRequest(uri, "HEAD", requestSpecificConfig);
-		}
-
-		public virtual ElasticsearchResponse<Stream> PostSync(Uri uri, byte[] data, IRequestConfiguration requestSpecificConfig = null)
-		{
-			return this.BodyRequest(uri, data, "POST", requestSpecificConfig);
-		}
-		public virtual ElasticsearchResponse<Stream> PutSync(Uri uri, byte[] data, IRequestConfiguration requestSpecificConfig = null)
-		{
-			return this.BodyRequest(uri, data, "PUT", requestSpecificConfig);
-		}
-		public virtual ElasticsearchResponse<Stream> DeleteSync(Uri uri, IRequestConfiguration requestSpecificConfig = null)
-		{
-			return this.HeaderOnlyRequest(uri, "DELETE", requestSpecificConfig);
-		}
-		public virtual ElasticsearchResponse<Stream> DeleteSync(Uri uri, byte[] data, IRequestConfiguration requestSpecificConfig = null)
-		{
-			return this.BodyRequest(uri, data, "DELETE", requestSpecificConfig);
-		}
-
-
-		private ElasticsearchResponse<Stream> HeaderOnlyRequest(Uri uri, string method, IRequestConfiguration requestSpecificConfig)
-		{
-			var r = this.CreateHttpWebRequest(uri, method, null, requestSpecificConfig);
-			return this.DoSynchronousRequest(r, requestSpecificConfig: requestSpecificConfig);
-		}
-
-		private ElasticsearchResponse<Stream> BodyRequest(Uri uri, byte[] data, string method, IRequestConfiguration requestSpecificConfig)
-		{
-			var r = this.CreateHttpWebRequest(uri, method, data, requestSpecificConfig);
-			return this.DoSynchronousRequest(r, data, requestSpecificConfig);
-		}
-
-		public virtual Task<ElasticsearchResponse<Stream>> Get(Uri uri, IRequestConfiguration requestSpecificConfig = null)
-		{
-			var r = this.CreateHttpWebRequest(uri, "GET", null, requestSpecificConfig);
-			return this.DoAsyncRequest(r, requestSpecificConfig: requestSpecificConfig);
-		}
-		public virtual Task<ElasticsearchResponse<Stream>> Head(Uri uri, IRequestConfiguration requestSpecificConfig = null)
-		{
-			var r = this.CreateHttpWebRequest(uri, "HEAD", null, requestSpecificConfig);
-			return this.DoAsyncRequest(r, requestSpecificConfig: requestSpecificConfig);
-		}
-		public virtual Task<ElasticsearchResponse<Stream>> Post(Uri uri, byte[] data, IRequestConfiguration requestSpecificConfig = null)
-		{
-			var r = this.CreateHttpWebRequest(uri, "POST", data, requestSpecificConfig);
-			return this.DoAsyncRequest(r, data, requestSpecificConfig: requestSpecificConfig);
-		}
-
-		public virtual Task<ElasticsearchResponse<Stream>> Put(Uri uri, byte[] data, IRequestConfiguration requestSpecificConfig = null)
-		{
-			var r = this.CreateHttpWebRequest(uri, "PUT", data, requestSpecificConfig);
-			return this.DoAsyncRequest(r, data, requestSpecificConfig: requestSpecificConfig);
-		}
-
-		public virtual Task<ElasticsearchResponse<Stream>> Delete(Uri uri, byte[] data, IRequestConfiguration requestSpecificConfig = null)
-		{
-			var r = this.CreateHttpWebRequest(uri, "DELETE", data, requestSpecificConfig);
-			return this.DoAsyncRequest(r, data, requestSpecificConfig: requestSpecificConfig);
-		}
-		public virtual Task<ElasticsearchResponse<Stream>> Delete(Uri uri, IRequestConfiguration requestSpecificConfig = null)
-		{
-			var r = this.CreateHttpWebRequest(uri, "DELETE", null, requestSpecificConfig);
-			return this.DoAsyncRequest(r, requestSpecificConfig: requestSpecificConfig);
-		}
-
-		private static void ThreadTimeoutCallback(object state, bool timedOut)
-		{
-			if (timedOut)
-			{
-				HttpWebRequest request = state as HttpWebRequest;
-				if (request != null)
-				{
-					request.Abort();
-				}
-			}
-		}
-
-
-		protected virtual HttpWebRequest CreateHttpWebRequest(Uri uri, string method, byte[] data, IRequestConfiguration requestSpecificConfig)
-		{
-<<<<<<< HEAD
-			var myReq = this.CreateWebRequest(uri, method, data, requestSpecificConfig);
-			this.SetBasicAuthorizationIfNeeded(uri, myReq, requestSpecificConfig);
-			this.SetProxyIfNeeded(myReq);
-			return myReq;
-=======
-			var request = this.CreateWebRequest(uri, method, data, requestSpecificConfig);
-			this.SetBasicAuthorizationIfNeeded(uri, request);
-			this.SetProxyIfNeeded(request);
-			return request;
->>>>>>> d2f60752
-		}
-
-		private void SetProxyIfNeeded(HttpWebRequest myReq)
-		{
-			if (!string.IsNullOrEmpty(this.ConnectionSettings.ProxyAddress))
-			{
-				var proxy = new WebProxy();
-				var uri = new Uri(this.ConnectionSettings.ProxyAddress);
-				var credentials = new NetworkCredential(this.ConnectionSettings.ProxyUsername, this.ConnectionSettings.ProxyPassword);
-				proxy.Address = uri;
-				proxy.Credentials = credentials;
-				myReq.Proxy = proxy;
-			}
-
-            if(this.ConnectionSettings.DisableAutomaticProxyDetection)
-            {
-                myReq.Proxy = null;
-            }
-		}
-
-		private void SetBasicAuthorizationIfNeeded(Uri uri, HttpWebRequest request, IRequestConfiguration requestSpecificConfig)
-		{
-			// Basic auth credentials take the following precedence (highest -> lowest):
-			// 1 - Specified on the request (highest precedence)
- 			// 2 - Specified at the global IConnectionSettings level
-			// 3 - Specified with the URI (lowest precedence)
-
-			var userInfo = Uri.UnescapeDataString(uri.UserInfo);
-
-			if (this.ConnectionSettings.BasicAuthorizationCredentials != null)
-				userInfo = this.ConnectionSettings.BasicAuthorizationCredentials.ToString();
-
-			if (requestSpecificConfig != null && requestSpecificConfig.BasicAuthorizationCredentials != null)
-				userInfo = requestSpecificConfig.BasicAuthorizationCredentials.ToString();
-
-			if (!userInfo.IsNullOrEmpty())
-				request.Headers["Authorization"] = "Basic " + Convert.ToBase64String(Encoding.UTF8.GetBytes(userInfo));
-		}
-
-		protected virtual HttpWebRequest CreateWebRequest(Uri uri, string method, byte[] data, IRequestConfiguration requestSpecificConfig)
-		{
-			var request = (HttpWebRequest)WebRequest.Create(uri);
-			request.Accept = "application/json";
-			request.ContentType = "application/json";
-			request.MaximumResponseHeadersLength = -1;
-			request.Pipelined = this.ConnectionSettings.HttpPipeliningEnabled
-				|| (requestSpecificConfig != null && requestSpecificConfig.EnableHttpPipelining);
-
-			if (this.ConnectionSettings.EnableCompressedResponses)
-			{
-				request.AutomaticDecompression = DecompressionMethods.GZip | DecompressionMethods.Deflate;
-				request.Headers.Add("Accept-Encoding", "gzip,deflate");
-			}
-
-			if (requestSpecificConfig != null && !string.IsNullOrWhiteSpace(requestSpecificConfig.ContentType))
-			{
-				request.Accept = requestSpecificConfig.ContentType;
-				request.ContentType = requestSpecificConfig.ContentType;
-			}
-
-			var timeout = GetRequestTimeout(requestSpecificConfig);
-			request.Timeout = timeout;
-			request.ReadWriteTimeout = timeout;
-			request.Method = method;
-
-			//WebRequest won't send Content-Length: 0 for empty bodies
-			//which goes against RFC's and might break i.e IIS when used as a proxy.
-			//see: https://github.com/elasticsearch/elasticsearch-net/issues/562
-			var m = method.ToLowerInvariant();
-			if (m != "head" && m != "get" && (data == null || data.Length == 0))
-				request.ContentLength = 0;
-
-			return request;
-		}
-
-		protected virtual ElasticsearchResponse<Stream> DoSynchronousRequest(HttpWebRequest request, byte[] data = null, IRequestConfiguration requestSpecificConfig = null)
-		{
-			var path = request.RequestUri.ToString();
-			var method = request.Method;
-
-			if (data != null)
-			{
-				using (var r = request.GetRequestStream())
-				{
-					r.Write(data, 0, data.Length);
-				}
-			}
-			try
-			{
-				//http://msdn.microsoft.com/en-us/library/system.net.httpwebresponse.getresponsestream.aspx
-				//Either the stream or the response object needs to be closed but not both although it won't
-				//throw any errors if both are closed atleast one of them has to be Closed.
-				//Since we expose the stream we let closing the stream determining when to close the connection
-				var response = (HttpWebResponse)request.GetResponse();
-				var responseStream = response.GetResponseStream();
-				return WebToElasticsearchResponse(data, responseStream, response, method, path);
-			}
-			catch (WebException webException)
-			{
-				return HandleWebException(data, webException, method, path);
-			}
-		}
-
-		private ElasticsearchResponse<Stream> HandleWebException(byte[] data, WebException webException, string method, string path)
-		{
-			ElasticsearchResponse<Stream> cs = null;
-			var httpEx = webException.Response as HttpWebResponse;
-			if (httpEx != null)
-			{
-				//StreamReader ms = new StreamReader(httpEx.GetResponseStream());
-				//var response = ms.ReadToEnd();
-				cs = WebToElasticsearchResponse(data, httpEx.GetResponseStream(), httpEx, method, path);
-				return cs;
-			}
-			cs = ElasticsearchResponse<Stream>.CreateError(this.ConnectionSettings, webException, method, path, data);
-			return cs;
-		}
-
-		private ElasticsearchResponse<Stream> WebToElasticsearchResponse(byte[] data, Stream responseStream, HttpWebResponse response, string method, string path)
-		{
-			ElasticsearchResponse<Stream> cs = ElasticsearchResponse<Stream>.Create(this.ConnectionSettings, (int)response.StatusCode, method, path, data);
-			cs.Response = responseStream;
-			return cs;
-		}
-
-		protected virtual Task<ElasticsearchResponse<Stream>> DoAsyncRequest(HttpWebRequest request, byte[] data = null, IRequestConfiguration requestSpecificConfig = null)
-		{
-			var tcs = new TaskCompletionSource<ElasticsearchResponse<Stream>>();
-			if (this.ConnectionSettings.MaximumAsyncConnections <= 0
-			  || this._resourceLock == null)
-				return this.CreateIterateTask(request, data, requestSpecificConfig, tcs);
-
-			var timeout = GetRequestTimeout(requestSpecificConfig);
-			var path = request.RequestUri.ToString();
-			var method = request.Method;
-			if (!this._resourceLock.WaitOne(timeout))
-			{
-				var m = "Could not start the operation before the timeout of " + timeout +
-				  "ms completed while waiting for the semaphore";
-				var cs = ElasticsearchResponse<Stream>.CreateError(this.ConnectionSettings, new TimeoutException(m), method, path, data);
-				tcs.SetResult(cs);
-				return tcs.Task;
-			}
-			try
-			{
-				return this.CreateIterateTask(request, data, requestSpecificConfig, tcs);
-			}
-			finally
-			{
-				this._resourceLock.Release();
-			}
-		}
-
-		private Task<ElasticsearchResponse<Stream>> CreateIterateTask(HttpWebRequest request, byte[] data, IRequestConfiguration requestSpecificConfig, TaskCompletionSource<ElasticsearchResponse<Stream>> tcs)
-		{
-			this.Iterate(request, data, this._AsyncSteps(request, tcs, data, requestSpecificConfig), tcs);
-			return tcs.Task;
-		}
-
-		private IEnumerable<Task> _AsyncSteps(HttpWebRequest request, TaskCompletionSource<ElasticsearchResponse<Stream>> tcs, byte[] data, IRequestConfiguration requestSpecificConfig)
-		{
-			var timeout = GetRequestTimeout(requestSpecificConfig);
-
-			if (data != null)
-			{
-				var getRequestStream = Task.Factory.FromAsync<Stream>(request.BeginGetRequestStream, request.EndGetRequestStream, null);
-				ThreadPool.RegisterWaitForSingleObject((getRequestStream as IAsyncResult).AsyncWaitHandle, ThreadTimeoutCallback, request, timeout, true);
-				yield return getRequestStream;
-
-				var requestStream = getRequestStream.Result;
-				try
-				{
-					var writeToRequestStream = Task.Factory.FromAsync(requestStream.BeginWrite, requestStream.EndWrite, data, 0, data.Length, null);
-					yield return writeToRequestStream;
-				}
-				finally
-				{
-					requestStream.Close();
-				}
-			}
-
-			// Get the response
-			var getResponse = Task.Factory.FromAsync<WebResponse>(request.BeginGetResponse, request.EndGetResponse, null);
-			ThreadPool.RegisterWaitForSingleObject((getResponse as IAsyncResult).AsyncWaitHandle, ThreadTimeoutCallback, request, timeout, true);
-			yield return getResponse;
-
-			var path = request.RequestUri.ToString();
-			var method = request.Method;
-
-			//http://msdn.microsoft.com/en-us/library/system.net.httpwebresponse.getresponsestream.aspx
-			//Either the stream or the response object needs to be closed but not both (although it won't)
-			//throw any errors if both are closed atleast one of them has to be Closed.
-			//Since we expose the stream we let closing the stream determining when to close the connection
-			var response = (HttpWebResponse)getResponse.Result;
-			var responseStream = response.GetResponseStream();
-			var cs = ElasticsearchResponse<Stream>.Create(this.ConnectionSettings, (int)response.StatusCode, method, path, data);
-			cs.Response = responseStream;
-			tcs.TrySetResult(cs);
-		}
-
-		private void Iterate(HttpWebRequest request, byte[] data, IEnumerable<Task> asyncIterator, TaskCompletionSource<ElasticsearchResponse<Stream>> tcs)
-		{
-			var enumerator = asyncIterator.GetEnumerator();
-			Action<Task> recursiveBody = null;
-			recursiveBody = completedTask =>
-			{
-				if (completedTask != null && completedTask.IsFaulted)
-				{
-					//none of the individual steps in _AsyncSteps run in parallel for 1 request
-					//as this would be impossible we can assume Aggregate Exception.InnerException
-					var exception = completedTask.Exception.InnerException;
-
-					//cleanly exit from exceptions in stages if the exception is a webexception
-					if (exception is WebException)
-					{
-						var path = request.RequestUri.ToString();
-						var method = request.Method;
-						var response = this.HandleWebException(data, exception as WebException, method, path);
-						tcs.SetResult(response);
-					}
-					else
-						tcs.TrySetException(exception);
-					enumerator.Dispose();
-				}
-				else if (enumerator.MoveNext())
-				{
-					enumerator.Current.ContinueWith(recursiveBody, TaskContinuationOptions.ExecuteSynchronously);
-				}
-				else enumerator.Dispose();
-			};
-			recursiveBody(null);
-		}
-
-		private int GetRequestTimeout(IRequestConfiguration requestConfiguration)
-		{
-			if (requestConfiguration != null && requestConfiguration.ConnectTimeout.HasValue)
-				return requestConfiguration.RequestTimeout.Value;
-
-			return this.ConnectionSettings.Timeout;
-		}
-	}
-}
+﻿using System;
+using System.Collections.Generic;
+using System.IO;
+using System.IO.Compression;
+using System.Linq;
+using System.Net;
+using System.Runtime.InteropServices;
+using System.Security.Cryptography;
+using System.Text;
+using System.Threading;
+using System.Threading.Tasks;
+using Elasticsearch.Net.Connection.Configuration;
+using Elasticsearch.Net.Providers;
+using PurifyNet;
+
+namespace Elasticsearch.Net.Connection
+{
+	public class HttpConnection : IConnection
+	{
+		const int BUFFER_SIZE = 1024;
+
+		protected IConnectionConfigurationValues ConnectionSettings { get; set; }
+		private readonly Semaphore _resourceLock;
+		private readonly bool _enableTrace;
+
+		static HttpConnection()
+		{
+			ServicePointManager.UseNagleAlgorithm = false;
+			ServicePointManager.Expect100Continue = false;
+			ServicePointManager.DefaultConnectionLimit = 10000;
+			//ServicePointManager.SetTcpKeepAlive(true, 2000, 2000);
+			
+			//WebException's GetResponse is limitted to 65kb by default.
+			//Elasticsearch can be alot more chatty then that when dumping exceptions
+			//On error responses, so lets up the ante.
+
+			//Not available under mono
+			if (Type.GetType ("Mono.Runtime") == null) 
+				HttpWebRequest.DefaultMaximumErrorResponseLength = -1;
+		}
+
+		public HttpConnection(IConnectionConfigurationValues settings)
+		{
+			if (settings == null)
+				throw new ArgumentNullException("settings");
+
+			this.ConnectionSettings = settings;
+			if (settings.MaximumAsyncConnections > 0)
+			{
+				var semaphore = Math.Max(1, settings.MaximumAsyncConnections);
+				this._resourceLock = new Semaphore(semaphore, semaphore);
+			}
+			this._enableTrace = settings.TraceEnabled;
+		}
+
+		public virtual ElasticsearchResponse<Stream> GetSync(Uri uri, IRequestConfiguration requestSpecificConfig = null)
+		{
+			return this.HeaderOnlyRequest(uri, "GET", requestSpecificConfig);
+		}
+		public virtual ElasticsearchResponse<Stream> HeadSync(Uri uri, IRequestConfiguration requestSpecificConfig = null)
+		{
+			return this.HeaderOnlyRequest(uri, "HEAD", requestSpecificConfig);
+		}
+
+		public virtual ElasticsearchResponse<Stream> PostSync(Uri uri, byte[] data, IRequestConfiguration requestSpecificConfig = null)
+		{
+			return this.BodyRequest(uri, data, "POST", requestSpecificConfig);
+		}
+		public virtual ElasticsearchResponse<Stream> PutSync(Uri uri, byte[] data, IRequestConfiguration requestSpecificConfig = null)
+		{
+			return this.BodyRequest(uri, data, "PUT", requestSpecificConfig);
+		}
+		public virtual ElasticsearchResponse<Stream> DeleteSync(Uri uri, IRequestConfiguration requestSpecificConfig = null)
+		{
+			return this.HeaderOnlyRequest(uri, "DELETE", requestSpecificConfig);
+		}
+		public virtual ElasticsearchResponse<Stream> DeleteSync(Uri uri, byte[] data, IRequestConfiguration requestSpecificConfig = null)
+		{
+			return this.BodyRequest(uri, data, "DELETE", requestSpecificConfig);
+		}
+
+
+		private ElasticsearchResponse<Stream> HeaderOnlyRequest(Uri uri, string method, IRequestConfiguration requestSpecificConfig)
+		{
+			var r = this.CreateHttpWebRequest(uri, method, null, requestSpecificConfig);
+			return this.DoSynchronousRequest(r, requestSpecificConfig: requestSpecificConfig);
+		}
+
+		private ElasticsearchResponse<Stream> BodyRequest(Uri uri, byte[] data, string method, IRequestConfiguration requestSpecificConfig)
+		{
+			var r = this.CreateHttpWebRequest(uri, method, data, requestSpecificConfig);
+			return this.DoSynchronousRequest(r, data, requestSpecificConfig);
+		}
+
+		public virtual Task<ElasticsearchResponse<Stream>> Get(Uri uri, IRequestConfiguration requestSpecificConfig = null)
+		{
+			var r = this.CreateHttpWebRequest(uri, "GET", null, requestSpecificConfig);
+			return this.DoAsyncRequest(r, requestSpecificConfig: requestSpecificConfig);
+		}
+		public virtual Task<ElasticsearchResponse<Stream>> Head(Uri uri, IRequestConfiguration requestSpecificConfig = null)
+		{
+			var r = this.CreateHttpWebRequest(uri, "HEAD", null, requestSpecificConfig);
+			return this.DoAsyncRequest(r, requestSpecificConfig: requestSpecificConfig);
+		}
+		public virtual Task<ElasticsearchResponse<Stream>> Post(Uri uri, byte[] data, IRequestConfiguration requestSpecificConfig = null)
+		{
+			var r = this.CreateHttpWebRequest(uri, "POST", data, requestSpecificConfig);
+			return this.DoAsyncRequest(r, data, requestSpecificConfig: requestSpecificConfig);
+		}
+
+		public virtual Task<ElasticsearchResponse<Stream>> Put(Uri uri, byte[] data, IRequestConfiguration requestSpecificConfig = null)
+		{
+			var r = this.CreateHttpWebRequest(uri, "PUT", data, requestSpecificConfig);
+			return this.DoAsyncRequest(r, data, requestSpecificConfig: requestSpecificConfig);
+		}
+
+		public virtual Task<ElasticsearchResponse<Stream>> Delete(Uri uri, byte[] data, IRequestConfiguration requestSpecificConfig = null)
+		{
+			var r = this.CreateHttpWebRequest(uri, "DELETE", data, requestSpecificConfig);
+			return this.DoAsyncRequest(r, data, requestSpecificConfig: requestSpecificConfig);
+		}
+		public virtual Task<ElasticsearchResponse<Stream>> Delete(Uri uri, IRequestConfiguration requestSpecificConfig = null)
+		{
+			var r = this.CreateHttpWebRequest(uri, "DELETE", null, requestSpecificConfig);
+			return this.DoAsyncRequest(r, requestSpecificConfig: requestSpecificConfig);
+		}
+
+		private static void ThreadTimeoutCallback(object state, bool timedOut)
+		{
+			if (timedOut)
+			{
+				HttpWebRequest request = state as HttpWebRequest;
+				if (request != null)
+				{
+					request.Abort();
+				}
+			}
+		}
+
+
+		protected virtual HttpWebRequest CreateHttpWebRequest(Uri uri, string method, byte[] data, IRequestConfiguration requestSpecificConfig)
+		{
+			var request = this.CreateWebRequest(uri, method, data, requestSpecificConfig);
+			this.SetBasicAuthorizationIfNeeded(uri, request);
+			this.SetProxyIfNeeded(request);
+			return request;
+		}
+
+		private void SetProxyIfNeeded(HttpWebRequest myReq)
+		{
+			if (!string.IsNullOrEmpty(this.ConnectionSettings.ProxyAddress))
+			{
+				var proxy = new WebProxy();
+				var uri = new Uri(this.ConnectionSettings.ProxyAddress);
+				var credentials = new NetworkCredential(this.ConnectionSettings.ProxyUsername, this.ConnectionSettings.ProxyPassword);
+				proxy.Address = uri;
+				proxy.Credentials = credentials;
+				myReq.Proxy = proxy;
+			}
+
+            if(this.ConnectionSettings.DisableAutomaticProxyDetection)
+            {
+                myReq.Proxy = null;
+            }
+		}
+
+		private void SetBasicAuthorizationIfNeeded(Uri uri, HttpWebRequest request, IRequestConfiguration requestSpecificConfig)
+		{
+			// Basic auth credentials take the following precedence (highest -> lowest):
+			// 1 - Specified on the request (highest precedence)
+ 			// 2 - Specified at the global IConnectionSettings level
+			// 3 - Specified with the URI (lowest precedence)
+
+			var userInfo = Uri.UnescapeDataString(uri.UserInfo);
+
+			if (this.ConnectionSettings.BasicAuthorizationCredentials != null)
+				userInfo = this.ConnectionSettings.BasicAuthorizationCredentials.ToString();
+
+			if (requestSpecificConfig != null && requestSpecificConfig.BasicAuthorizationCredentials != null)
+				userInfo = requestSpecificConfig.BasicAuthorizationCredentials.ToString();
+
+			if (!userInfo.IsNullOrEmpty())
+				request.Headers["Authorization"] = "Basic " + Convert.ToBase64String(Encoding.UTF8.GetBytes(userInfo));
+		}
+
+		protected virtual HttpWebRequest CreateWebRequest(Uri uri, string method, byte[] data, IRequestConfiguration requestSpecificConfig)
+		{
+			var request = (HttpWebRequest)WebRequest.Create(uri);
+			request.Accept = "application/json";
+			request.ContentType = "application/json";
+			request.MaximumResponseHeadersLength = -1;
+			request.Pipelined = this.ConnectionSettings.HttpPipeliningEnabled
+				|| (requestSpecificConfig != null && requestSpecificConfig.EnableHttpPipelining);
+
+			if (this.ConnectionSettings.EnableCompressedResponses)
+			{
+				request.AutomaticDecompression = DecompressionMethods.GZip | DecompressionMethods.Deflate;
+				request.Headers.Add("Accept-Encoding", "gzip,deflate");
+			}
+
+			if (requestSpecificConfig != null && !string.IsNullOrWhiteSpace(requestSpecificConfig.ContentType))
+			{
+				request.Accept = requestSpecificConfig.ContentType;
+				request.ContentType = requestSpecificConfig.ContentType;
+			}
+
+			var timeout = GetRequestTimeout(requestSpecificConfig);
+			request.Timeout = timeout;
+			request.ReadWriteTimeout = timeout;
+			request.Method = method;
+
+			//WebRequest won't send Content-Length: 0 for empty bodies
+			//which goes against RFC's and might break i.e IIS when used as a proxy.
+			//see: https://github.com/elasticsearch/elasticsearch-net/issues/562
+			var m = method.ToLowerInvariant();
+			if (m != "head" && m != "get" && (data == null || data.Length == 0))
+				request.ContentLength = 0;
+
+			return request;
+		}
+
+		protected virtual ElasticsearchResponse<Stream> DoSynchronousRequest(HttpWebRequest request, byte[] data = null, IRequestConfiguration requestSpecificConfig = null)
+		{
+			var path = request.RequestUri.ToString();
+			var method = request.Method;
+
+			if (data != null)
+			{
+				using (var r = request.GetRequestStream())
+				{
+					r.Write(data, 0, data.Length);
+				}
+			}
+			try
+			{
+				//http://msdn.microsoft.com/en-us/library/system.net.httpwebresponse.getresponsestream.aspx
+				//Either the stream or the response object needs to be closed but not both although it won't
+				//throw any errors if both are closed atleast one of them has to be Closed.
+				//Since we expose the stream we let closing the stream determining when to close the connection
+				var response = (HttpWebResponse)request.GetResponse();
+				var responseStream = response.GetResponseStream();
+				return WebToElasticsearchResponse(data, responseStream, response, method, path);
+			}
+			catch (WebException webException)
+			{
+				return HandleWebException(data, webException, method, path);
+			}
+		}
+
+		private ElasticsearchResponse<Stream> HandleWebException(byte[] data, WebException webException, string method, string path)
+		{
+			ElasticsearchResponse<Stream> cs = null;
+			var httpEx = webException.Response as HttpWebResponse;
+			if (httpEx != null)
+			{
+				//StreamReader ms = new StreamReader(httpEx.GetResponseStream());
+				//var response = ms.ReadToEnd();
+				cs = WebToElasticsearchResponse(data, httpEx.GetResponseStream(), httpEx, method, path);
+				return cs;
+			}
+			cs = ElasticsearchResponse<Stream>.CreateError(this.ConnectionSettings, webException, method, path, data);
+			return cs;
+		}
+
+		private ElasticsearchResponse<Stream> WebToElasticsearchResponse(byte[] data, Stream responseStream, HttpWebResponse response, string method, string path)
+		{
+			ElasticsearchResponse<Stream> cs = ElasticsearchResponse<Stream>.Create(this.ConnectionSettings, (int)response.StatusCode, method, path, data);
+			cs.Response = responseStream;
+			return cs;
+		}
+
+		protected virtual Task<ElasticsearchResponse<Stream>> DoAsyncRequest(HttpWebRequest request, byte[] data = null, IRequestConfiguration requestSpecificConfig = null)
+		{
+			var tcs = new TaskCompletionSource<ElasticsearchResponse<Stream>>();
+			if (this.ConnectionSettings.MaximumAsyncConnections <= 0
+			  || this._resourceLock == null)
+				return this.CreateIterateTask(request, data, requestSpecificConfig, tcs);
+
+			var timeout = GetRequestTimeout(requestSpecificConfig);
+			var path = request.RequestUri.ToString();
+			var method = request.Method;
+			if (!this._resourceLock.WaitOne(timeout))
+			{
+				var m = "Could not start the operation before the timeout of " + timeout +
+				  "ms completed while waiting for the semaphore";
+				var cs = ElasticsearchResponse<Stream>.CreateError(this.ConnectionSettings, new TimeoutException(m), method, path, data);
+				tcs.SetResult(cs);
+				return tcs.Task;
+			}
+			try
+			{
+				return this.CreateIterateTask(request, data, requestSpecificConfig, tcs);
+			}
+			finally
+			{
+				this._resourceLock.Release();
+			}
+		}
+
+		private Task<ElasticsearchResponse<Stream>> CreateIterateTask(HttpWebRequest request, byte[] data, IRequestConfiguration requestSpecificConfig, TaskCompletionSource<ElasticsearchResponse<Stream>> tcs)
+		{
+			this.Iterate(request, data, this._AsyncSteps(request, tcs, data, requestSpecificConfig), tcs);
+			return tcs.Task;
+		}
+
+		private IEnumerable<Task> _AsyncSteps(HttpWebRequest request, TaskCompletionSource<ElasticsearchResponse<Stream>> tcs, byte[] data, IRequestConfiguration requestSpecificConfig)
+		{
+			var timeout = GetRequestTimeout(requestSpecificConfig);
+
+			if (data != null)
+			{
+				var getRequestStream = Task.Factory.FromAsync<Stream>(request.BeginGetRequestStream, request.EndGetRequestStream, null);
+				ThreadPool.RegisterWaitForSingleObject((getRequestStream as IAsyncResult).AsyncWaitHandle, ThreadTimeoutCallback, request, timeout, true);
+				yield return getRequestStream;
+
+				var requestStream = getRequestStream.Result;
+				try
+				{
+					var writeToRequestStream = Task.Factory.FromAsync(requestStream.BeginWrite, requestStream.EndWrite, data, 0, data.Length, null);
+					yield return writeToRequestStream;
+				}
+				finally
+				{
+					requestStream.Close();
+				}
+			}
+
+			// Get the response
+			var getResponse = Task.Factory.FromAsync<WebResponse>(request.BeginGetResponse, request.EndGetResponse, null);
+			ThreadPool.RegisterWaitForSingleObject((getResponse as IAsyncResult).AsyncWaitHandle, ThreadTimeoutCallback, request, timeout, true);
+			yield return getResponse;
+
+			var path = request.RequestUri.ToString();
+			var method = request.Method;
+
+			//http://msdn.microsoft.com/en-us/library/system.net.httpwebresponse.getresponsestream.aspx
+			//Either the stream or the response object needs to be closed but not both (although it won't)
+			//throw any errors if both are closed atleast one of them has to be Closed.
+			//Since we expose the stream we let closing the stream determining when to close the connection
+			var response = (HttpWebResponse)getResponse.Result;
+			var responseStream = response.GetResponseStream();
+			var cs = ElasticsearchResponse<Stream>.Create(this.ConnectionSettings, (int)response.StatusCode, method, path, data);
+			cs.Response = responseStream;
+			tcs.TrySetResult(cs);
+		}
+
+		private void Iterate(HttpWebRequest request, byte[] data, IEnumerable<Task> asyncIterator, TaskCompletionSource<ElasticsearchResponse<Stream>> tcs)
+		{
+			var enumerator = asyncIterator.GetEnumerator();
+			Action<Task> recursiveBody = null;
+			recursiveBody = completedTask =>
+			{
+				if (completedTask != null && completedTask.IsFaulted)
+				{
+					//none of the individual steps in _AsyncSteps run in parallel for 1 request
+					//as this would be impossible we can assume Aggregate Exception.InnerException
+					var exception = completedTask.Exception.InnerException;
+
+					//cleanly exit from exceptions in stages if the exception is a webexception
+					if (exception is WebException)
+					{
+						var path = request.RequestUri.ToString();
+						var method = request.Method;
+						var response = this.HandleWebException(data, exception as WebException, method, path);
+						tcs.SetResult(response);
+					}
+					else
+						tcs.TrySetException(exception);
+					enumerator.Dispose();
+				}
+				else if (enumerator.MoveNext())
+				{
+					enumerator.Current.ContinueWith(recursiveBody, TaskContinuationOptions.ExecuteSynchronously);
+				}
+				else enumerator.Dispose();
+			};
+			recursiveBody(null);
+		}
+
+		private int GetRequestTimeout(IRequestConfiguration requestConfiguration)
+		{
+			if (requestConfiguration != null && requestConfiguration.ConnectTimeout.HasValue)
+				return requestConfiguration.RequestTimeout.Value;
+
+			return this.ConnectionSettings.Timeout;
+		}
+	}
+}