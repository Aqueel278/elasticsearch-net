using Elasticsearch.Net.Connection.Security;
using System;
using System.Collections.Generic;

namespace Elasticsearch.Net.Connection.Configuration
{
	public class RequestConfiguration : IRequestConfiguration
	{
		public int? RequestTimeout { get; set; }
		public int? ConnectTimeout { get; set; }
		public string ContentType { get; set; }
		public int? MaxRetries { get; set; }
		public Uri ForceNode { get; set; }
		public bool? DisableSniff { get; set; }
		public bool? DisablePing { get; set; }
		public IEnumerable<int> AllowedStatusCodes { get; set; }
<<<<<<< HEAD
		public BasicAuthorizationCredentials BasicAuthorizationCredentials { get; set; }
=======
		public bool EnableHttpPipelining { get; set; }
>>>>>>> d2f60752
	}
}<|MERGE_RESOLUTION|>--- conflicted
+++ resolved
@@ -14,10 +14,7 @@
 		public bool? DisableSniff { get; set; }
 		public bool? DisablePing { get; set; }
 		public IEnumerable<int> AllowedStatusCodes { get; set; }
-<<<<<<< HEAD
 		public BasicAuthorizationCredentials BasicAuthorizationCredentials { get; set; }
-=======
 		public bool EnableHttpPipelining { get; set; }
->>>>>>> d2f60752
 	}
 }