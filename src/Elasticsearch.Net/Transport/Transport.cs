--- conflicted
+++ resolved
@@ -1,7 +1,6 @@
-﻿using System;
-using System.Collections.Generic;
+﻿using System.Collections.Generic;
+using System.Threading.Tasks;
 using System.Threading;
-using System.Threading.Tasks;
 
 namespace Elasticsearch.Net
 {
@@ -60,12 +59,7 @@
 				var requestData = new RequestData(method, path, data, this.Settings, requestParameters, this.MemoryStreamFactory);
 				ElasticsearchResponse<TReturn> response = null;
 
-<<<<<<< HEAD
 				var exceptions = new List<PipelineException>();
-=======
-				//todo code review 
-				var exceptions = new List<Exception>();
->>>>>>> c367af06
 				foreach (var node in pipeline.NextNode())
 				{
 					requestData.Node = node;
@@ -81,11 +75,7 @@
 						exceptions.Add(exception);
 						break;
 					}
-<<<<<<< HEAD
 					catch (PipelineException exception)
-=======
-					catch (Exception exception)
->>>>>>> c367af06
 					{
 						pipeline.MarkDead(node);
 						exceptions.Add(exception);
@@ -112,11 +102,7 @@
 				var requestData = new RequestData(method, path, data, this.Settings, requestParameters, this.MemoryStreamFactory);
 				ElasticsearchResponse<TReturn> response = null;
 
-<<<<<<< HEAD
 				var exceptions = new List<PipelineException>();
-=======
-				var exceptions = new List<Exception>();
->>>>>>> c367af06
 				foreach (var node in pipeline.NextNode())
 				{
 					requestData.Node = node;
@@ -131,11 +117,7 @@
 						pipeline.MarkDead(node);
 						break;
 					}
-<<<<<<< HEAD
 					catch (PipelineException exception)
-=======
-					catch (Exception exception)
->>>>>>> c367af06
 					{
 						pipeline.MarkDead(node);
 						exceptions.Add(exception);
