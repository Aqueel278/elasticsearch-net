--- conflicted
+++ resolved
@@ -125,11 +125,8 @@
 				typeof(RenderSearchTemplateRequest),
 				typeof(MultiSearchTemplateRequest),
 				typeof(CreateRequest<>),
-<<<<<<< HEAD
 				typeof(DeleteByQueryRethrottleRequest) // uses ListTasksResponse
-=======
 				typeof(UpdateByQueryRethrottleRequest) // uses ListTasksResponse
->>>>>>> e25e71e2
 			};
 
 			var types = typeof(IRequest).Assembly().GetTypes();
