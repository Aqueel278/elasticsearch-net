--- conflicted
+++ resolved
@@ -54,40 +54,25 @@
 
 			audit = await audit.TraceCalls(
 			/** */
-<<<<<<< HEAD
 				new ClientCall {
-					{ HealthyResponse, 9200 },
+					{ AuditEvent.HealthyResponse, 9200 },
 					{ pool =>  pool.Nodes.Count.Should().Be(5) }
 				},
 				new ClientCall {
-					{ BadResponse, 9201},
-=======
-				new CallTrace {
-					{ AuditEvent.HealthyResponse, 9200 },
-					{ pool =>  pool.Nodes.Count.Should().Be(5) }
-				},
-				new CallTrace {
 					{ AuditEvent.BadResponse, 9201},
->>>>>>> 80a93688
 					/** We assert we do a sniff on our first known master node 9202 */
 					{ AuditEvent.SniffSuccess, 9202},
 					{ AuditEvent.HealthyResponse, 9200},
 					/** Our pool should now have three nodes */
 					{ pool =>  pool.Nodes.Count.Should().Be(3) }
 				},
-<<<<<<< HEAD
 				new ClientCall {
-					{ BadResponse, 9201},
-=======
-				new CallTrace {
 					{ AuditEvent.BadResponse, 9201},
->>>>>>> 80a93688
 					/** We assert we do a sniff on the first master node in our updated cluster */
 					{ AuditEvent.SniffSuccess, 9200},
 					{ AuditEvent.HealthyResponse, 9210},
 					{ pool =>  pool.Nodes.Count.Should().Be(3) }
 				},
-<<<<<<< HEAD
 				new ClientCall { { HealthyResponse, 9211 } },
 				new ClientCall { { HealthyResponse, 9212 } },
 				new ClientCall { { HealthyResponse, 9210 } },
@@ -97,17 +82,6 @@
 				new ClientCall { { HealthyResponse, 9211 } },
 				new ClientCall { { HealthyResponse, 9212 } },
 				new ClientCall { { HealthyResponse, 9210 } }
-=======
-				new CallTrace { { AuditEvent.HealthyResponse, 9211 } },
-				new CallTrace { { AuditEvent.HealthyResponse, 9212 } },
-				new CallTrace { { AuditEvent.HealthyResponse, 9210 } },
-				new CallTrace { { AuditEvent.HealthyResponse, 9211 } },
-				new CallTrace { { AuditEvent.HealthyResponse, 9212 } },
-				new CallTrace { { AuditEvent.HealthyResponse, 9210 } },
-				new CallTrace { { AuditEvent.HealthyResponse, 9211 } },
-				new CallTrace { { AuditEvent.HealthyResponse, 9212 } },
-				new CallTrace { { AuditEvent.HealthyResponse, 9210 } }
->>>>>>> 80a93688
 			);
 		}
 
@@ -136,23 +110,13 @@
 			);
 
 			audit = await audit.TraceCalls(
-<<<<<<< HEAD
 				new ClientCall {
-					{ PingSuccess, 9200 },
-					{ HealthyResponse, 9200 },
-					{ pool =>  pool.Nodes.Count.Should().Be(5) }
-				},
-				new ClientCall {
-					{ PingFailure, 9201},
-=======
-				new CallTrace {
 					{ AuditEvent.PingSuccess, 9200 },
 					{ AuditEvent.HealthyResponse, 9200 },
 					{ pool =>  pool.Nodes.Count.Should().Be(5) }
 				},
-				new CallTrace {
+				new ClientCall {
 					{ AuditEvent.PingFailure, 9201},
->>>>>>> 80a93688
 					/** We assert we do a sniff on our first known master node 9202 */
 					{ AuditEvent.SniffSuccess, 9202},
 					{ AuditEvent.PingSuccess, 9200},
@@ -160,20 +124,14 @@
 					/** Our pool should now have three nodes */
 					{ pool =>  pool.Nodes.Count.Should().Be(3) }
 				},
-<<<<<<< HEAD
 				new ClientCall {
-					{ PingFailure, 9201},
-=======
-				new CallTrace {
 					{ AuditEvent.PingFailure, 9201},
->>>>>>> 80a93688
 					/** We assert we do a sniff on the first master node in our updated cluster */
 					{ AuditEvent.SniffSuccess, 9200},
 					{ AuditEvent.PingSuccess, 9210},
 					{ AuditEvent.HealthyResponse, 9210},
 					{ pool =>  pool.Nodes.Count.Should().Be(3) }
 				},
-<<<<<<< HEAD
 				new ClientCall { { PingSuccess, 9211 }, { HealthyResponse, 9211 } },
 				new ClientCall { { PingSuccess, 9212 }, { HealthyResponse, 9212 } },
 				/** 9210 was already pinged after the sniff returned the new nodes */
@@ -181,15 +139,6 @@
 				new ClientCall { { HealthyResponse, 9211 } },
 				new ClientCall { { HealthyResponse, 9212 } },
 				new ClientCall { { HealthyResponse, 9210 } }
-=======
-				new CallTrace { { AuditEvent.PingSuccess, 9211 }, { AuditEvent.HealthyResponse, 9211 } },
-				new CallTrace { { AuditEvent.PingSuccess, 9212 }, { AuditEvent.HealthyResponse, 9212 } },
-				/** 9210 was already pinged after the sniff returned the new nodes */
-				new CallTrace { { AuditEvent.HealthyResponse, 9210 } },
-				new CallTrace { { AuditEvent.HealthyResponse, 9211 } },
-				new CallTrace { { AuditEvent.HealthyResponse, 9212 } },
-				new CallTrace { { AuditEvent.HealthyResponse, 9210 } }
->>>>>>> 80a93688
 			);
 		}
 
