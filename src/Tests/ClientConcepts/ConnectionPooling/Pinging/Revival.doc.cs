--- conflicted
+++ resolved
@@ -28,35 +28,19 @@
 			);
 
 			audit = await audit.TraceCalls(
-<<<<<<< HEAD
 				new ClientCall { { PingSuccess, 9200 }, { HealthyResponse, 9200 } },
 				new ClientCall { { PingSuccess, 9201 }, { HealthyResponse, 9201 } },
 				new ClientCall { 
-					{ PingSuccess, 9202},
-					{ BadResponse, 9202},
-					{ HealthyResponse, 9200},
+					{ AuditEvent.PingSuccess, 9202},
+					{ AuditEvent.BadResponse, 9202},
+					{ AuditEvent.HealthyResponse, 9200},
 					{ pool =>  pool.Nodes.Where(n=>!n.IsAlive).Should().HaveCount(1) }
 				},
 				new ClientCall { { HealthyResponse, 9201 } },
 				new ClientCall { { HealthyResponse, 9200 } },
 				new ClientCall { { HealthyResponse, 9201 } },
 				new ClientCall {
-					{ HealthyResponse, 9200 },
-=======
-				new CallTrace { { AuditEvent.PingSuccess, 9200 }, { AuditEvent.HealthyResponse, 9200 } },
-				new CallTrace { { AuditEvent.PingSuccess, 9201 }, { AuditEvent.HealthyResponse, 9201 } },
-				new CallTrace { 
-					{ AuditEvent.PingSuccess, 9202},
-					{ AuditEvent.BadResponse, 9202},
-					{ AuditEvent.HealthyResponse, 9200},
-					{ pool =>  pool.Nodes.Where(n=>!n.IsAlive).Should().HaveCount(1) }
-				},
-				new CallTrace { { AuditEvent.HealthyResponse, 9201 } },
-				new CallTrace { { AuditEvent.HealthyResponse, 9200 } },
-				new CallTrace { { AuditEvent.HealthyResponse, 9201 } },
-				new CallTrace {
 					{ AuditEvent.HealthyResponse, 9200 },
->>>>>>> 80a93688
                     { pool => pool.Nodes.First(n=>!n.IsAlive).DeadUntil.Should().BeAfter(DateTime.UtcNow) }
 				}
 			);
@@ -64,13 +48,8 @@
 			audit.ChangeTime(d => d.AddMinutes(20));
 
 			audit = await audit.TraceCalls(
-<<<<<<< HEAD
 				new ClientCall { { HealthyResponse, 9201 } },
 				new ClientCall { { PingSuccess, 9202 }, { HealthyResponse, 9202 } }
-=======
-				new CallTrace { { AuditEvent.HealthyResponse, 9201 } },
-				new CallTrace { { AuditEvent.PingSuccess, 9202 }, { AuditEvent.HealthyResponse, 9202 } }
->>>>>>> 80a93688
 			);
 		}
 	}
