  {
<<<<<<< HEAD
  "from": 0,
  "size": 10,
  "query": {
    "multi_match": {
      "query": "this is a query",
      "tie_breaker": 0.7,
      "fields": [
        "name",
        "country"
      ]
=======
    "from": 0,
    "size": 10,
    "query": {
      "multi_match": {
        "_name" :  "named_query",
        "query": "this is a query",
        "use_dis_max": true,
        "tie_breaker": 0.7,
        "fields": [
          "name",
          "country"
        ]
      }
>>>>>>> fcb55503
    }
}<|MERGE_RESOLUTION|>--- conflicted
+++ resolved
@@ -1,29 +1,15 @@
   {
-<<<<<<< HEAD
   "from": 0,
   "size": 10,
   "query": {
     "multi_match": {
+        "_name" :  "named_query",
       "query": "this is a query",
       "tie_breaker": 0.7,
       "fields": [
         "name",
         "country"
       ]
-=======
-    "from": 0,
-    "size": 10,
-    "query": {
-      "multi_match": {
-        "_name" :  "named_query",
-        "query": "this is a query",
-        "use_dis_max": true,
-        "tie_breaker": 0.7,
-        "fields": [
-          "name",
-          "country"
-        ]
-      }
->>>>>>> fcb55503
     }
+  }
 }