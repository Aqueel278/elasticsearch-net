--- conflicted
+++ resolved
@@ -15,7 +15,7 @@
 						.Name("named_query")
 						.Query(qq => qq.MatchAll())
 						.Functions(
-							f => f.Weight(3.0).Filter(ff => ff.Term(p => p.Name, "elasticsearch")),
+						    f => f.Weight(3.0).Filter(ff => ff.Term(p => p.Name, "elasticsearch")),
 							f => f.Gauss(x => x.StartedOn, d => d.Scale("42w")),
 							f => f.Linear(x => x.FloatValue, d => d.Scale("0.3")),
 							f => f.Exp(x => x.DoubleValue, d => d.Scale("0.5")),
@@ -29,27 +29,22 @@
 
 			var json = TestElasticClient.Serialize(s);
 			var expected = @"{ 
-				from: 0, size: 10, 
-				fields: [""content""],
+                from: 0, size: 10, 
+                fields: [""content""],
 				query : {
-<<<<<<< HEAD
                     function_score : { 
 						_name: ""named_query"",
                         functions: [
-=======
-					function_score : { 
-						functions: [
->>>>>>> 0132a9ce
 							{weight: 3.0, filter: { term: { 'name': 'elasticsearch' }}},
-							{gauss:  { startedOn  : { scale: '42w'}}},
-							{linear: { floatValue : { scale: '0.3'}}},
-							{exp:    { doubleValue: { scale: '0.5'}}}, 
-							{boost_factor: 2.0 },
+                            {gauss:  { startedOn  : { scale: '42w'}}},
+                            {linear: { floatValue : { scale: '0.3'}}},
+                            {exp:    { doubleValue: { scale: '0.5'}}}, 
+                            {boost_factor: 2.0 },
 							{field_value_factor: { field: 'doubleValue', factor: 2.5, modifier: 'sqrt', missing: 1.0}}
-						],				
+                        ],				
 						query : { match_all : {} },
-						score_mode: 'sum',
-						boost_mode: 'replace',
+                        score_mode: 'sum',
+                        boost_mode: 'replace',
 					}
 				}
 			}";
@@ -69,9 +64,9 @@
 
 			var json = TestElasticClient.Serialize(s);
 			var expected = @"{ 
-				from: 0, size: 10, 
+                from: 0, size: 10, 
 				query : {
-					function_score : { 		
+                    function_score : { 		
 						query : { match_all : {} },
 						weight : 2.0
 					}
@@ -101,19 +96,19 @@
 
 			var json = TestElasticClient.Serialize(s);
 			var expected = @"{ 
-				from: 0, size: 10, 
-				fields: [""content""],
+                from: 0, size: 10, 
+                fields: [""content""],
 				query : {
-					function_score : { 
-						functions: [
-							{gauss:  { startedOn  : { scale: '42w'}}},
-							{linear: { floatValue : { scale: '0.3'}}},
-							{exp:    { doubleValue: { scale: '0.5'}}}, 
-							{boost_factor: 2.0 },
+                    function_score : { 
+                        functions: [
+                            {gauss:  { startedOn  : { scale: '42w'}}},
+                            {linear: { floatValue : { scale: '0.3'}}},
+                            {exp:    { doubleValue: { scale: '0.5'}}}, 
+                            {boost_factor: 2.0 },
 							{field_value_factor: { field: 'doubleValue', factor: 3.4, modifier: 'ln', missing: 1.4}}
-						],				
-						score_mode: 'sum',
-						boost_mode: 'replace',
+                        ],				
+                        score_mode: 'sum',
+                        boost_mode: 'replace',
 					}
 				}
 			}";
