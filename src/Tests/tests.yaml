﻿# mode either u (unit test), i (integration test) or m (mixed mode)
<<<<<<< HEAD
mode: m
=======
mode: u
>>>>>>> ed514ec3
# the elasticsearch version that should be started
elasticsearch_version: 2.0.1
# whether we want to forcefully reseed on the node, if you are starting the tests with a node already running
force_reseed: true
# do not spawn nodes as part of the test setup but rely on a manually started es node being up
do_not_spawn: true<|MERGE_RESOLUTION|>--- conflicted
+++ resolved
@@ -1,10 +1,5 @@
 ﻿# mode either u (unit test), i (integration test) or m (mixed mode)
-<<<<<<< HEAD
-mode: m
-=======
-mode: u
->>>>>>> ed514ec3
-# the elasticsearch version that should be started
+mode: u# the elasticsearch version that should be started
 elasticsearch_version: 2.0.1
 # whether we want to forcefully reseed on the node, if you are starting the tests with a node already running
 force_reseed: true
