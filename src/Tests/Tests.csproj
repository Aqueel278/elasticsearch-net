﻿<?xml version="1.0" encoding="utf-8"?>
<Project ToolsVersion="4.0" DefaultTargets="Build" xmlns="http://schemas.microsoft.com/developer/msbuild/2003">
  <Import Project="..\packages\xunit.runner.visualstudio.2.1.0-beta3-build1069\build\net20\xunit.runner.visualstudio.props" Condition="Exists('..\packages\xunit.runner.visualstudio.2.1.0-beta3-build1069\build\net20\xunit.runner.visualstudio.props')" />
  <Import Project="..\..\dep\xunit.core.2.0.0-beta5-build2785\build\portable-net45+win+wpa81+wp80+monotouch+monoandroid\xunit.core.props" Condition="Exists('..\..\dep\xunit.core.2.0.0-beta5-build2785\build\portable-net45+win+wpa81+wp80+monotouch+monoandroid\xunit.core.props')" />
  <Import Project="$(MSBuildExtensionsPath)\$(MSBuildToolsVersion)\Microsoft.Common.props" Condition="Exists('$(MSBuildExtensionsPath)\$(MSBuildToolsVersion)\Microsoft.Common.props')" />
  <PropertyGroup>
    <Configuration Condition=" '$(Configuration)' == '' ">Debug</Configuration>
    <Platform Condition=" '$(Platform)' == '' ">AnyCPU</Platform>
    <ProjectGuid>{37164C11-88EF-4428-803A-9AA24FB8B44D}</ProjectGuid>
    <OutputType>Library</OutputType>
    <AppDesignerFolder>Properties</AppDesignerFolder>
    <RootNamespace>Tests</RootNamespace>
    <AssemblyName>Tests</AssemblyName>
    <TargetFrameworkVersion>v4.5</TargetFrameworkVersion>
    <FileAlignment>512</FileAlignment>
    <TargetFrameworkProfile />
    <NuGetPackageImportStamp>
    </NuGetPackageImportStamp>
  </PropertyGroup>
  <PropertyGroup Condition=" '$(Configuration)|$(Platform)' == 'Debug|AnyCPU' ">
    <DebugSymbols>true</DebugSymbols>
    <DebugType>full</DebugType>
    <Optimize>false</Optimize>
    <OutputPath>bin\Debug\</OutputPath>
    <DefineConstants>DEBUG;TRACE</DefineConstants>
    <ErrorReport>prompt</ErrorReport>
    <WarningLevel>4</WarningLevel>
  </PropertyGroup>
  <PropertyGroup Condition=" '$(Configuration)|$(Platform)' == 'Release|AnyCPU' ">
    <DebugType>pdbonly</DebugType>
    <Optimize>true</Optimize>
    <OutputPath>bin\Release\</OutputPath>
    <DefineConstants>TRACE</DefineConstants>
    <ErrorReport>prompt</ErrorReport>
    <WarningLevel>4</WarningLevel>
  </PropertyGroup>
  <PropertyGroup Condition="'$(Configuration)|$(Platform)' == 'IntegrationTests|AnyCPU'">
    <OutputPath>bin\IntegrationTests\</OutputPath>
    <DefineConstants>TRACE;INTEGRATIONTESTS</DefineConstants>
    <Optimize>true</Optimize>
    <DebugType>pdbonly</DebugType>
    <PlatformTarget>AnyCPU</PlatformTarget>
    <ErrorReport>prompt</ErrorReport>
    <CodeAnalysisRuleSet>MinimumRecommendedRules.ruleset</CodeAnalysisRuleSet>
    <WarningLevel>4</WarningLevel>
  </PropertyGroup>
  <ItemGroup>
    <Reference Include="System" />
    <Reference Include="System.Core" />
    <Reference Include="System.IO.Compression.FileSystem" />
    <Reference Include="System.Net.Http" />
    <Reference Include="System.Xml.Linq" />
    <Reference Include="System.Data.DataSetExtensions" />
    <Reference Include="Microsoft.CSharp" />
    <Reference Include="System.Data" />
    <Reference Include="System.Xml" />
    <Reference Include="System.Reactive.Core, Version=2.2.5.0, Culture=neutral, PublicKeyToken=31bf3856ad364e35">
      <HintPath>..\packages\Rx-Core.2.2.5\lib\net45\System.Reactive.Core.dll</HintPath>
    </Reference>
    <Reference Include="System.Reactive.Interfaces, Version=2.2.5.0, Culture=neutral, PublicKeyToken=31bf3856ad364e35">
      <HintPath>..\packages\Rx-Interfaces.2.2.5\lib\net45\System.Reactive.Interfaces.dll</HintPath>
    </Reference>
    <Reference Include="System.Reactive.Linq, Version=2.2.5.0, Culture=neutral, PublicKeyToken=31bf3856ad364e35">
      <HintPath>..\packages\Rx-Linq.2.2.5\lib\net45\System.Reactive.Linq.dll</HintPath>
    </Reference>
    <Reference Include="System.Reactive.PlatformServices, Version=2.2.5.0, Culture=neutral, PublicKeyToken=31bf3856ad364e35">
      <HintPath>..\packages\Rx-PlatformServices.2.2.5\lib\net45\System.Reactive.PlatformServices.dll</HintPath>
    </Reference>
  </ItemGroup>
  <ItemGroup>
    <Compile Include="Aggregations\Bucket\Children\ChildrenAggregationMapping.doc.cs" />
    <Compile Include="Aggregations\Bucket\Filters\FiltersAggregationUsageTest.cs" />
    <Compile Include="Aggregations\Bucket\Filter\FilterAggregationUsageTest.cs" />
    <Compile Include="Aggregations\Bucket\DateRange\DateRangeAggregationUsageTest.cs" />
    <Compile Include="Aggregations\Bucket\DateHistogram\DateHistogramAggregationUsageTest.cs" />
    <Compile Include="Aggregations\Bucket\Children\ChildrenAggregationUsageTest.cs" />
    <Compile Include="Aggregations\AggregationUsageTestBase.cs" />
    <Compile Include="Aggregations\WritingAggregations.doc.cs" />
    <Compile Include="Analysis\Analyzers\AnalyzerUsageTest.cs" />
    <Compile Include="Analysis\CharFilters\CharFilterUsageTest.cs" />
    <Compile Include="Analysis\AnalysisCrudTest.cs" />
    <Compile Include="Analysis\TokenFilters\TokenFilterUsageTest.cs" />
    <Compile Include="Analysis\Tokenizers\TokenizerUsageTest.cs" />
    <Compile Include="Cat\CatAliases\CatAliasesUrlTest.cs" />
    <Compile Include="Cat\CatAllocation\CatAllocationUrlTest.cs" />
    <Compile Include="Cat\CatCount\CatCountUrlTest.cs" />
    <Compile Include="Cat\CatFielddata\CatFielddataUrlTest.cs" />
    <Compile Include="Cat\CatHealth\CatHealthUrlTest.cs" />
    <Compile Include="Cat\CatIndices\CatIndicesUrlTest.cs" />
    <Compile Include="Cat\CatMaster\CatMasterUrlTest.cs" />
    <Compile Include="Cat\CatNodes\CatNodesUrlTest.cs" />
    <Compile Include="Cat\CatPendingTasks\CatPendingTasksUrlTest.cs" />
    <Compile Include="Cat\CatPlugins\CatPluginsUrlTest.cs" />
    <Compile Include="Cat\CatRecovery\CatRecoveryUrlTest.cs" />
    <Compile Include="Cat\CatSegments\CatSegmentsUrlTest.cs" />
    <Compile Include="Cat\CatShards\CatShardsUrlTest.cs" />
    <Compile Include="Cat\CatThreadPool\CatThreadPoolUrlTest.cs" />
    <Compile Include="ClientConcepts\ConnectionPooling\BuildingBlocks\Transports.doc.cs" />
    <Compile Include="ClientConcepts\ConnectionPooling\MaxRetries\RespectsMaxRetry.doc.cs" />
    <Compile Include="ClientConcepts\ConnectionPooling\RoundRobin\VolatileUpdates.doc.cs" />
    <Compile Include="ClientConcepts\ConnectionPooling\RoundRobin\RoundRobin.doc.cs" />
    <Compile Include="ClientConcepts\ConnectionPooling\RoundRobin\SkipDeadNodes.doc.cs" />
    <Compile Include="ClientConcepts\ConnectionPooling\BuildingBlocks\ConnectionPooling.doc.cs" />
    <Compile Include="ClientConcepts\ConnectionPooling\BuildingBlocks\RequestPipelines.doc.cs" />
    <Compile Include="ClientConcepts\ConnectionPooling\Pinging\Revival.doc.cs" />
    <Compile Include="ClientConcepts\ConnectionPooling\Pinging\FirstUsage.doc.cs" />
    <Compile Include="ClientConcepts\ConnectionPooling\Sniffing\OnConnectionFailure.doc.cs" />
    <Compile Include="ClientConcepts\ConnectionPooling\Sniffing\OnStaleClusterState.doc.cs" />
    <Compile Include="ClientConcepts\ConnectionPooling\Sniffing\RoleDetection.doc.cs" />
    <Compile Include="ClientConcepts\HighLevel\CovariantHits\CovariantSearchResults.doc.cs" />
    <Compile Include="ClientConcepts\HighLevel\Inferrence\DocumentPaths\DocumentPaths.doc.cs" />
    <Compile Include="ClientConcepts\HighLevel\Inferrence\Id\IdsInference.doc.cs" />
    <Compile Include="ClientConcepts\HighLevel\Inferrence\Indices\IndicesPaths.doc.cs" />
    <Compile Include="Cluster\ClusterHealth\ClusterHealthUrlTest.cs" />
    <Compile Include="Cluster\ClusterReroute\ClusterRerouteUrlTest.cs" />
    <Compile Include="Cluster\ClusterSettings\ClusterGetSettings\ClusterGetUrlTest.cs" />
    <Compile Include="Cluster\ClusterSettings\ClusterPutSettings\ClusterPutUrlTest.cs" />
    <Compile Include="Cluster\ClusterState\ClusterStateUrlTest.cs" />
    <Compile Include="Cluster\ClusterStats\ClusterStatsUrlTest.cs" />
    <Compile Include="Cluster\NodesHotThreads\NodesHotThreadsUrlTest.cs" />
    <Compile Include="Cluster\NodesInfo\NodesInfoUrlTest.cs" />
    <Compile Include="Cluster\PendingClusterTasks\PendingClusterTasksUrlTest.cs" />
    <Compile Include="Cluster\Ping\PingUrlTest.cs" />
    <Compile Include="Cluster\RootNodeInfo\PingUrlTest.cs" />
    <Compile Include="CodeStandards\Descriptors.doc.cs" />
    <Compile Include="Document\Single\Index\IndexUrlTest.cs" />
    <Compile Include="Document\Single\Index\IndexApiTest.cs" />
    <Compile Include="Framework\CrudTestBase.cs" />
    <Compile Include="Framework\MockResponses\SniffingResponse.cs" />
    <Compile Include="Framework\UrlTests.cs" />
    <Compile Include="Framework\SimpleIntegration.cs" />
    <Compile Include="Framework\Audit\Audits.cs" />
    <Compile Include="Framework\Audit\Auditor.cs" />
    <Compile Include="ClientConcepts\ConnectionPooling\Sniffing\OnStartup.doc.cs" />
    <Compile Include="Framework\Extensions\DiffExtensions.cs" />
    <Compile Include="Framework\Extensions\Numeric.cs" />
    <Compile Include="Framework\Integration\EndpointUsage.cs" />
    <Compile Include="Framework\Integration\ClusterBase.cs" />
    <Compile Include="Framework\Integration\IIntegrationCluster.cs" />
    <Compile Include="Framework\Integration\IntegrationContext.cs" />
    <Compile Include="Framework\Integration\IndexingCluster.cs" />
    <Compile Include="Framework\Providers\TestableDateTimeProvider.cs" />
    <Compile Include="Framework\VirtualClustering\Cluster.cs" />
    <Compile Include="Framework\VirtualClustering\FixedPipelineFactory.cs" />
    <Compile Include="Framework\VirtualClustering\Rules\ClientCallRule.cs" />
    <Compile Include="Framework\VirtualClustering\Rules\PingRule.cs" />
    <Compile Include="Framework\VirtualClustering\Rules\RuleBase.cs" />
    <Compile Include="Framework\VirtualClustering\Rules\SniffRule.cs" />
    <Compile Include="Framework\VirtualClustering\Rules\TimesHelper.cs" />
    <Compile Include="Framework\VirtualClustering\SealedVirtualCluster.cs" />
    <Compile Include="Framework\VirtualClustering\VirtualCluster.cs" />
    <Compile Include="Framework\VirtualClustering\VirtualClusterConnection.cs" />
    <Compile Include="Framework\VirtualClustering\VirtualizedCluster.cs" />
    <Compile Include="ClientConcepts\HighLevel\Inferrence\FieldNames\FieldInference.doc.cs" />
    <Compile Include="ClientConcepts\LowLevel\Connecting.doc.cs" />
    <Compile Include="ClientConcepts\ConnectionPooling\BuildingBlocks\KeepingTrackOfNodes.doc.cs" />
    <Compile Include="ClientConcepts\ConnectionPooling\BuildingBlocks\DateTimeProviders.doc.cs" />
    <Compile Include="ClientConcepts\LowLevel\PostData.doc.cs" />
    <Compile Include="CommonOptions\DateMath\DateMathExpressions.doc.cs" />
    <Compile Include="CommonOptions\TimeUnit\TimeUnits.doc.cs" />
    <Compile Include="Framework\MockData\CommitActivity.cs" />
    <Compile Include="Framework\MockData\Developer.cs" />
    <Compile Include="Framework\MockData\Gender.cs" />
    <Compile Include="Framework\MockData\Gimme.cs" />
    <Compile Include="Framework\MockData\Person.cs" />
    <Compile Include="Framework\MockData\Tag.cs" />
    <Compile Include="Framework\Roundtrip.cs" />
    <Compile Include="GlobalSuppressions.cs" />
    <Compile Include="IndexModules\IndexSettings\Merge\MergeSettings.cs" />
    <Compile Include="IndexModules\IndexSettings\Settings\TypedIndexSettings.cs" />
    <Compile Include="IndexModules\IndexSettings\SlowLog\SlowLogSettings.cs" />
    <Compile Include="IndexModules\IndexSettings\Translog\TranslogSettings.cs" />
    <Compile Include="IndexModules\Similarity\SimilaritySettings.cs" />
    <Compile Include="Indices\IndexManagement\CreateIndex\CreateIndexApiTest.cs" />
    <Compile Include="Indices\IndexManagement\PutMapping\PutMappingApiTest.cs" />
    <Compile Include="Indices\Monitoring\IndicesRecovery\RecoveryStatusUrlTests.cs" />
    <Compile Include="Indices\Monitoring\IndicesSegments\SegmentsUrlTests.cs" />
    <Compile Include="Indices\Monitoring\IndicesStats\IndicesStatsUrlTests.cs" />
    <Compile Include="Indices\StatusManagement\ClearCache\ClearCacheUrlTests.cs" />
    <Compile Include="Indices\StatusManagement\Flush\FlushUrlTests.cs" />
    <Compile Include="Indices\StatusManagement\Optimize\OptimizeUrlTests.cs" />
    <Compile Include="Indices\StatusManagement\Refresh\RefreshUrlTests.cs" />
    <Compile Include="Indices\StatusManagement\SyncedFlush\SyncedFlushUrlTests.cs" />
    <Compile Include="Indices\StatusManagement\Upgrade\UpgradeUrlTests.cs" />
    <Compile Include="Indices\Warmers\DeleteWarmer\DeleteWarmerUrlTests.cs" />
    <Compile Include="Indices\Warmers\GetWarmer\GetWarmerUrlTests.cs" />
    <Compile Include="Indices\Warmers\PutWarmer\PutWarmerUrlTests.cs" />
    <Compile Include="Mapping\Types\String.cs" />
    <Compile Include="Search\Count\CountUrlTests.cs" />
    <Compile Include="Search\Explain\ExplainUrlTests.cs" />
    <Compile Include="Search\FieldStats\FieldStatsUrlTests.cs" />
    <Compile Include="Search\MultiSearch\MultiSearchUrlTests.cs" />
    <Compile Include="Search\Percolator\MultiPercolate\MultiPercolateUrlTests.cs" />
    <Compile Include="Search\Percolator\PercolateCount\PercolateCountUrlTests.cs" />
    <Compile Include="Search\Percolator\Percolate\PercolateUrlTests.cs" />
    <Compile Include="Search\Percolator\RegisterPercolator\RegisterPercolatorUrlTests.cs" />
    <Compile Include="Search\Percolator\UnregisterPercolator\UnregisterPercolatorUrlTests.cs" />
    <Compile Include="Search\Scroll\ClearScroll\ClearScrollUrlTests.cs" />
    <Compile Include="Search\Scroll\Scroll\ScrollUrlTests.cs" />
    <Compile Include="Search\SearchExists\SearchExistsUrlTests.cs" />
    <Compile Include="Search\SearchShards\SearchShardsUrlTests.cs" />
    <Compile Include="Search\SearchTemplate\DeleteSearchTemplate\DeleteSearchTemplateUrlTests.cs" />
    <Compile Include="Search\SearchTemplate\GetSearchTemplate\GetSearchTemplateUrlTests.cs" />
    <Compile Include="Search\SearchTemplate\PutSearchTemplate\PutSearchTemplateUrlTests.cs" />
    <Compile Include="Search\Search\SearchUrlTests.cs" />
    <Compile Include="Search\Request\Fields.cs" />
    <Compile Include="Search\Request\FielddataFields.cs" />
    <Compile Include="Search\Request\Highlighting.cs" />
    <Compile Include="Search\Request\IndexBoost.cs" />
    <Compile Include="Search\Request\MinScore.cs" />
    <Compile Include="Search\Request\PostFilter.cs" />
    <Compile Include="Search\Request\Explain.cs" />
    <Compile Include="Search\Request\Query.cs" />
    <Compile Include="Search\Request\Sort.cs" />
    <Compile Include="Search\Request\TermFilter.cs" />
    <Compile Include="Properties\AssemblyInfo.cs" />
    <Compile Include="Search\Request\FromAndSize.cs" />
    <Compile Include="Search\SearchUsageBase.cs" />
    <Compile Include="Framework\AsyncLazy.cs" />
    <Compile Include="Framework\ApiTestBase.cs" />
    <Compile Include="Framework\UsageTestBase.cs" />
    <Compile Include="Framework\Integration\Seeder.cs" />
    <Compile Include="Framework\MockData\Project.cs" />
    <Compile Include="Framework\TestAttributes.cs" />
    <Compile Include="Framework\Integration\ElasticsearchNode.cs" />
    <Compile Include="Framework\Integration\ReadOnlyCluster.cs" />
    <Compile Include="Framework\SerializationTestBase.cs" />
    <Compile Include="Framework\TestClient.cs" />
    <Compile Include="Search\Validate\ValidateUrlTests.cs" />
  </ItemGroup>
  <ItemGroup>
    <None Include="index.asciidoc" />
    <None Include="packages.config" />
    <None Include="paket.references" />
  </ItemGroup>
  <ItemGroup>
    <ProjectReference Include="..\Elasticsearch.Net\Elasticsearch.Net.csproj">
      <Project>{E97CCF40-0BA6-43FE-9F2D-58D454134088}</Project>
      <Name>Elasticsearch.Net</Name>
    </ProjectReference>
    <ProjectReference Include="..\Nest\Nest.csproj">
      <Project>{072ba7da-7b60-407d-8b6e-95e3186be70c}</Project>
      <Name>Nest</Name>
    </ProjectReference>
  </ItemGroup>
  <ItemGroup>
    <Service Include="{82A7F48D-3B50-4B1E-B82E-3ADA8210C358}" />
  </ItemGroup>
  <ItemGroup>
    <Folder Include="Aggregations\Metric\" />
    <Folder Include="Aggregations\Pipeline\" />
    <Folder Include="Cluster\NodeStats\" />
<<<<<<< HEAD
=======
    <Folder Include="Cluster\PendingClusterTasks\" />
    <Folder Include="Cluster\Ping\" />
    <Folder Include="Cluster\RootNodeInfo\" />
    <Folder Include="Indices\AliasManagement\" />
>>>>>>> 0dfbea7e
    <Folder Include="Migration\" />
    <Folder Include="Modules\" />
    <Folder Include="Plugins\Analysis\Phonetic\" />
    <Folder Include="QueryDsl\" />
    <Folder Include="Setup\" />
  </ItemGroup>
  <ItemGroup>
    <Content Include="ClientConcepts\ConnectionPooling\BuildingBlocks\timeoutplot.png" />
  </ItemGroup>
  <Import Project="$(MSBuildToolsPath)\Microsoft.CSharp.targets" />
  <!-- To modify your build process, add your task inside one of the targets below and uncomment it. 
       Other similar extension points exist, see Microsoft.Common.targets.
  <Target Name="BeforeBuild">
  </Target>
  <Target Name="AfterBuild">
  </Target>
  -->
  <Target Name="EnsureNuGetPackageBuildImports" BeforeTargets="PrepareForBuild">
    <PropertyGroup>
      <ErrorText>This project references NuGet package(s) that are missing on this computer. Use NuGet Package Restore to download them.  For more information, see http://go.microsoft.com/fwlink/?LinkID=322105. The missing file is {0}.</ErrorText>
    </PropertyGroup>
    <Error Condition="!Exists('..\packages\xunit.runner.visualstudio.2.1.0-beta3-build1069\build\net20\xunit.runner.visualstudio.props')" Text="$([System.String]::Format('$(ErrorText)', '..\packages\xunit.runner.visualstudio.2.1.0-beta3-build1069\build\net20\xunit.runner.visualstudio.props'))" />
  </Target>
  <Choose>
    <When Condition="($(TargetFrameworkIdentifier) == '.NETFramework' And ($(TargetFrameworkVersion) == 'v4.0' Or $(TargetFrameworkVersion) == 'v4.5' Or $(TargetFrameworkVersion) == 'v4.5.1' Or $(TargetFrameworkVersion) == 'v4.5.2' Or $(TargetFrameworkVersion) == 'v4.5.3' Or $(TargetFrameworkVersion) == 'v4.6')) Or ($(TargetFrameworkIdentifier) == 'MonoAndroid') Or ($(TargetFrameworkIdentifier) == 'MonoTouch')">
      <ItemGroup>
        <Reference Include="Ploeh.AutoFixture">
          <HintPath>..\..\packages\AutoFixture\lib\net40\Ploeh.AutoFixture.dll</HintPath>
          <Private>True</Private>
          <Paket>True</Paket>
        </Reference>
      </ItemGroup>
    </When>
  </Choose>
  <Choose>
    <When Condition="($(TargetFrameworkIdentifier) == '.NETFramework' And ($(TargetFrameworkVersion) == 'v4.0' Or $(TargetFrameworkVersion) == 'v4.5' Or $(TargetFrameworkVersion) == 'v4.5.1' Or $(TargetFrameworkVersion) == 'v4.5.2' Or $(TargetFrameworkVersion) == 'v4.5.3' Or $(TargetFrameworkVersion) == 'v4.6')) Or ($(TargetFrameworkIdentifier) == 'MonoAndroid') Or ($(TargetFrameworkIdentifier) == 'MonoTouch')">
      <ItemGroup>
        <Reference Include="Bogus">
          <HintPath>..\..\packages\Bogus\lib\net40\Bogus.dll</HintPath>
          <Private>True</Private>
          <Paket>True</Paket>
        </Reference>
      </ItemGroup>
    </When>
  </Choose>
  <Choose>
    <When Condition="($(TargetFrameworkIdentifier) == 'WindowsPhoneApp') Or ($(TargetFrameworkIdentifier) == '.NETCore') Or ($(TargetFrameworkIdentifier) == '.NETFramework' And ($(TargetFrameworkVersion) == 'v4.0' Or $(TargetFrameworkVersion) == 'v4.5' Or $(TargetFrameworkVersion) == 'v4.5.1' Or $(TargetFrameworkVersion) == 'v4.5.2' Or $(TargetFrameworkVersion) == 'v4.5.3' Or $(TargetFrameworkVersion) == 'v4.6')) Or ($(TargetFrameworkIdentifier) == 'Silverlight' And $(TargetFrameworkVersion) == 'v5.0') Or ($(TargetFrameworkIdentifier) == 'WindowsPhone' And ($(TargetFrameworkVersion) == 'v8.0' Or $(TargetFrameworkVersion) == 'v8.1')) Or ($(TargetFrameworkIdentifier) == 'MonoAndroid') Or ($(TargetFrameworkIdentifier) == 'MonoTouch') Or ($(TargetFrameworkProfile) == 'Profile5') Or ($(TargetFrameworkProfile) == 'Profile6') Or ($(TargetFrameworkProfile) == 'Profile7') Or ($(TargetFrameworkProfile) == 'Profile14') Or ($(TargetFrameworkProfile) == 'Profile19') Or ($(TargetFrameworkProfile) == 'Profile24') Or ($(TargetFrameworkProfile) == 'Profile31') Or ($(TargetFrameworkProfile) == 'Profile32') Or ($(TargetFrameworkProfile) == 'Profile37') Or ($(TargetFrameworkProfile) == 'Profile42') Or ($(TargetFrameworkProfile) == 'Profile44') Or ($(TargetFrameworkProfile) == 'Profile47') Or ($(TargetFrameworkProfile) == 'Profile49') Or ($(TargetFrameworkProfile) == 'Profile78') Or ($(TargetFrameworkProfile) == 'Profile84') Or ($(TargetFrameworkProfile) == 'Profile92') Or ($(TargetFrameworkProfile) == 'Profile102') Or ($(TargetFrameworkProfile) == 'Profile111') Or ($(TargetFrameworkProfile) == 'Profile136') Or ($(TargetFrameworkProfile) == 'Profile147') Or ($(TargetFrameworkProfile) == 'Profile151') Or ($(TargetFrameworkProfile) == 'Profile157') Or ($(TargetFrameworkProfile) == 'Profile158') Or ($(TargetFrameworkProfile) == 'Profile225') Or ($(TargetFrameworkProfile) == 'Profile240') Or ($(TargetFrameworkProfile) == 'Profile255') Or ($(TargetFrameworkProfile) == 'Profile259') Or ($(TargetFrameworkProfile) == 'Profile328') Or ($(TargetFrameworkProfile) == 'Profile336') Or ($(TargetFrameworkProfile) == 'Profile344')">
      <ItemGroup>
        <Reference Include="DiffPlex">
          <HintPath>..\..\packages\DiffPlex\lib\portable-net40+sl50+win+wpa81+wp80\DiffPlex.dll</HintPath>
          <Private>True</Private>
          <Paket>True</Paket>
        </Reference>
      </ItemGroup>
    </When>
  </Choose>
  <Choose>
    <When Condition="$(TargetFrameworkIdentifier) == '.NETCore'">
      <ItemGroup>
        <Reference Include="FluentAssertions.Core">
          <HintPath>..\..\packages\FluentAssertions\lib\win8\FluentAssertions.Core.dll</HintPath>
          <Private>True</Private>
          <Paket>True</Paket>
        </Reference>
        <Reference Include="FluentAssertions">
          <HintPath>..\..\packages\FluentAssertions\lib\win8\FluentAssertions.dll</HintPath>
          <Private>True</Private>
          <Paket>True</Paket>
        </Reference>
      </ItemGroup>
    </When>
    <When Condition="$(TargetFrameworkIdentifier) == '.NETFramework' And ($(TargetFrameworkVersion) == 'v4.0')">
      <ItemGroup>
        <Reference Include="FluentAssertions.Core">
          <HintPath>..\..\packages\FluentAssertions\lib\net40\FluentAssertions.Core.dll</HintPath>
          <Private>True</Private>
          <Paket>True</Paket>
        </Reference>
        <Reference Include="FluentAssertions">
          <HintPath>..\..\packages\FluentAssertions\lib\net40\FluentAssertions.dll</HintPath>
          <Private>True</Private>
          <Paket>True</Paket>
        </Reference>
      </ItemGroup>
    </When>
    <When Condition="$(TargetFrameworkIdentifier) == 'Silverlight' And $(TargetFrameworkVersion) == 'v5.0'">
      <ItemGroup>
        <Reference Include="FluentAssertions.Core">
          <HintPath>..\..\packages\FluentAssertions\lib\sl5\FluentAssertions.Core.dll</HintPath>
          <Private>True</Private>
          <Paket>True</Paket>
        </Reference>
        <Reference Include="FluentAssertions">
          <HintPath>..\..\packages\FluentAssertions\lib\sl5\FluentAssertions.dll</HintPath>
          <Private>True</Private>
          <Paket>True</Paket>
        </Reference>
        <Reference Include="Microsoft.VisualStudio.QualityTools.UnitTesting.Silverlight">
          <HintPath>..\..\packages\FluentAssertions\lib\sl5\Microsoft.VisualStudio.QualityTools.UnitTesting.Silverlight.dll</HintPath>
          <Private>True</Private>
          <Paket>True</Paket>
        </Reference>
      </ItemGroup>
    </When>
    <When Condition="$(TargetFrameworkIdentifier) == 'WindowsPhone' And ($(TargetFrameworkVersion) == 'v8.0' Or $(TargetFrameworkVersion) == 'v8.1')">
      <ItemGroup>
        <Reference Include="FluentAssertions.Core">
          <HintPath>..\..\packages\FluentAssertions\lib\wp8\FluentAssertions.Core.dll</HintPath>
          <Private>True</Private>
          <Paket>True</Paket>
        </Reference>
        <Reference Include="FluentAssertions">
          <HintPath>..\..\packages\FluentAssertions\lib\wp8\FluentAssertions.dll</HintPath>
          <Private>True</Private>
          <Paket>True</Paket>
        </Reference>
      </ItemGroup>
    </When>
    <When Condition="($(TargetFrameworkIdentifier) == '.NETFramework' And ($(TargetFrameworkVersion) == 'v4.5' Or $(TargetFrameworkVersion) == 'v4.5.1' Or $(TargetFrameworkVersion) == 'v4.5.2' Or $(TargetFrameworkVersion) == 'v4.5.3' Or $(TargetFrameworkVersion) == 'v4.6')) Or ($(TargetFrameworkIdentifier) == 'MonoAndroid') Or ($(TargetFrameworkIdentifier) == 'MonoTouch')">
      <ItemGroup>
        <Reference Include="FluentAssertions.Core">
          <HintPath>..\..\packages\FluentAssertions\lib\net45\FluentAssertions.Core.dll</HintPath>
          <Private>True</Private>
          <Paket>True</Paket>
        </Reference>
        <Reference Include="FluentAssertions">
          <HintPath>..\..\packages\FluentAssertions\lib\net45\FluentAssertions.dll</HintPath>
          <Private>True</Private>
          <Paket>True</Paket>
        </Reference>
      </ItemGroup>
    </When>
    <When Condition="($(TargetFrameworkIdentifier) == 'WindowsPhoneApp') Or ($(TargetFrameworkProfile) == 'Profile32')">
      <ItemGroup>
        <Reference Include="FluentAssertions.Core">
          <HintPath>..\..\packages\FluentAssertions\lib\portable-win81+wpa81\FluentAssertions.Core.dll</HintPath>
          <Private>True</Private>
          <Paket>True</Paket>
        </Reference>
        <Reference Include="FluentAssertions">
          <HintPath>..\..\packages\FluentAssertions\lib\portable-win81+wpa81\FluentAssertions.dll</HintPath>
          <Private>True</Private>
          <Paket>True</Paket>
        </Reference>
      </ItemGroup>
    </When>
    <When Condition="($(TargetFrameworkProfile) == 'Profile5') Or ($(TargetFrameworkProfile) == 'Profile6') Or ($(TargetFrameworkProfile) == 'Profile7') Or ($(TargetFrameworkProfile) == 'Profile14') Or ($(TargetFrameworkProfile) == 'Profile19') Or ($(TargetFrameworkProfile) == 'Profile24') Or ($(TargetFrameworkProfile) == 'Profile31') Or ($(TargetFrameworkProfile) == 'Profile37') Or ($(TargetFrameworkProfile) == 'Profile42') Or ($(TargetFrameworkProfile) == 'Profile44') Or ($(TargetFrameworkProfile) == 'Profile47') Or ($(TargetFrameworkProfile) == 'Profile49') Or ($(TargetFrameworkProfile) == 'Profile78') Or ($(TargetFrameworkProfile) == 'Profile84') Or ($(TargetFrameworkProfile) == 'Profile92') Or ($(TargetFrameworkProfile) == 'Profile102') Or ($(TargetFrameworkProfile) == 'Profile111') Or ($(TargetFrameworkProfile) == 'Profile136') Or ($(TargetFrameworkProfile) == 'Profile147') Or ($(TargetFrameworkProfile) == 'Profile151') Or ($(TargetFrameworkProfile) == 'Profile157') Or ($(TargetFrameworkProfile) == 'Profile158') Or ($(TargetFrameworkProfile) == 'Profile225') Or ($(TargetFrameworkProfile) == 'Profile240') Or ($(TargetFrameworkProfile) == 'Profile255') Or ($(TargetFrameworkProfile) == 'Profile259') Or ($(TargetFrameworkProfile) == 'Profile328') Or ($(TargetFrameworkProfile) == 'Profile336') Or ($(TargetFrameworkProfile) == 'Profile344')">
      <ItemGroup>
        <Reference Include="FluentAssertions.Core">
          <HintPath>..\..\packages\FluentAssertions\lib\portable-net40+sl5+win8+wp8+wpa81\FluentAssertions.Core.dll</HintPath>
          <Private>True</Private>
          <Paket>True</Paket>
        </Reference>
        <Reference Include="FluentAssertions">
          <HintPath>..\..\packages\FluentAssertions\lib\portable-net40+sl5+win8+wp8+wpa81\FluentAssertions.dll</HintPath>
          <Private>True</Private>
          <Paket>True</Paket>
        </Reference>
      </ItemGroup>
    </When>
  </Choose>
  <Choose>
    <When Condition="$(TargetFrameworkIdentifier) == '.NETFramework' And $(TargetFrameworkVersion) == 'v3.5'">
      <ItemGroup>
        <Reference Include="Newtonsoft.Json">
          <HintPath>..\..\packages\Newtonsoft.Json\lib\net35\Newtonsoft.Json.dll</HintPath>
          <Private>True</Private>
          <Paket>True</Paket>
        </Reference>
      </ItemGroup>
    </When>
    <When Condition="$(TargetFrameworkIdentifier) == '.NETFramework' And ($(TargetFrameworkVersion) == 'v2.0' Or $(TargetFrameworkVersion) == 'v3.0')">
      <ItemGroup>
        <Reference Include="Newtonsoft.Json">
          <HintPath>..\..\packages\Newtonsoft.Json\lib\net20\Newtonsoft.Json.dll</HintPath>
          <Private>True</Private>
          <Paket>True</Paket>
        </Reference>
      </ItemGroup>
    </When>
    <When Condition="$(TargetFrameworkIdentifier) == '.NETFramework' And ($(TargetFrameworkVersion) == 'v4.0')">
      <ItemGroup>
        <Reference Include="Newtonsoft.Json">
          <HintPath>..\..\packages\Newtonsoft.Json\lib\net40\Newtonsoft.Json.dll</HintPath>
          <Private>True</Private>
          <Paket>True</Paket>
        </Reference>
      </ItemGroup>
    </When>
    <When Condition="($(TargetFrameworkIdentifier) == '.NETFramework' And ($(TargetFrameworkVersion) == 'v4.5' Or $(TargetFrameworkVersion) == 'v4.5.1' Or $(TargetFrameworkVersion) == 'v4.5.2' Or $(TargetFrameworkVersion) == 'v4.5.3' Or $(TargetFrameworkVersion) == 'v4.6')) Or ($(TargetFrameworkIdentifier) == 'MonoAndroid') Or ($(TargetFrameworkIdentifier) == 'MonoTouch')">
      <ItemGroup>
        <Reference Include="Newtonsoft.Json">
          <HintPath>..\..\packages\Newtonsoft.Json\lib\net45\Newtonsoft.Json.dll</HintPath>
          <Private>True</Private>
          <Paket>True</Paket>
        </Reference>
      </ItemGroup>
    </When>
    <When Condition="($(TargetFrameworkIdentifier) == 'WindowsPhoneApp') Or ($(TargetFrameworkIdentifier) == '.NETCore') Or ($(TargetFrameworkIdentifier) == 'Silverlight' And $(TargetFrameworkVersion) == 'v5.0') Or ($(TargetFrameworkIdentifier) == 'WindowsPhone' And ($(TargetFrameworkVersion) == 'v8.0' Or $(TargetFrameworkVersion) == 'v8.1')) Or ($(TargetFrameworkProfile) == 'Profile5') Or ($(TargetFrameworkProfile) == 'Profile6') Or ($(TargetFrameworkProfile) == 'Profile14') Or ($(TargetFrameworkProfile) == 'Profile19') Or ($(TargetFrameworkProfile) == 'Profile24') Or ($(TargetFrameworkProfile) == 'Profile31') Or ($(TargetFrameworkProfile) == 'Profile32') Or ($(TargetFrameworkProfile) == 'Profile37') Or ($(TargetFrameworkProfile) == 'Profile42') Or ($(TargetFrameworkProfile) == 'Profile47') Or ($(TargetFrameworkProfile) == 'Profile84') Or ($(TargetFrameworkProfile) == 'Profile92') Or ($(TargetFrameworkProfile) == 'Profile102') Or ($(TargetFrameworkProfile) == 'Profile136') Or ($(TargetFrameworkProfile) == 'Profile147') Or ($(TargetFrameworkProfile) == 'Profile157') Or ($(TargetFrameworkProfile) == 'Profile158') Or ($(TargetFrameworkProfile) == 'Profile225') Or ($(TargetFrameworkProfile) == 'Profile240') Or ($(TargetFrameworkProfile) == 'Profile255') Or ($(TargetFrameworkProfile) == 'Profile328') Or ($(TargetFrameworkProfile) == 'Profile336') Or ($(TargetFrameworkProfile) == 'Profile344')">
      <ItemGroup>
        <Reference Include="Newtonsoft.Json">
          <HintPath>..\..\packages\Newtonsoft.Json\lib\portable-net40+sl5+wp80+win8+wpa81\Newtonsoft.Json.dll</HintPath>
          <Private>True</Private>
          <Paket>True</Paket>
        </Reference>
      </ItemGroup>
    </When>
    <When Condition="($(TargetFrameworkProfile) == 'Profile7') Or ($(TargetFrameworkProfile) == 'Profile44') Or ($(TargetFrameworkProfile) == 'Profile49') Or ($(TargetFrameworkProfile) == 'Profile78') Or ($(TargetFrameworkProfile) == 'Profile111') Or ($(TargetFrameworkProfile) == 'Profile151') Or ($(TargetFrameworkProfile) == 'Profile259')">
      <ItemGroup>
        <Reference Include="Newtonsoft.Json">
          <HintPath>..\..\packages\Newtonsoft.Json\lib\portable-net45+wp80+win8+wpa81+dnxcore50\Newtonsoft.Json.dll</HintPath>
          <Private>True</Private>
          <Paket>True</Paket>
        </Reference>
      </ItemGroup>
    </When>
  </Choose>
  <Choose>
    <When Condition="($(TargetFrameworkIdentifier) == '.NETFramework' And ($(TargetFrameworkVersion) == 'v3.5' Or $(TargetFrameworkVersion) == 'v4.0' Or $(TargetFrameworkVersion) == 'v4.5' Or $(TargetFrameworkVersion) == 'v4.5.1' Or $(TargetFrameworkVersion) == 'v4.5.2' Or $(TargetFrameworkVersion) == 'v4.5.3' Or $(TargetFrameworkVersion) == 'v4.6')) Or ($(TargetFrameworkIdentifier) == 'MonoAndroid') Or ($(TargetFrameworkIdentifier) == 'MonoTouch')">
      <ItemGroup>
        <Reference Include="xunit.abstractions">
          <HintPath>..\..\packages\xunit.abstractions\lib\net35\xunit.abstractions.dll</HintPath>
          <Private>True</Private>
          <Paket>True</Paket>
        </Reference>
      </ItemGroup>
    </When>
    <When Condition="($(TargetFrameworkIdentifier) == 'WindowsPhoneApp') Or ($(TargetFrameworkIdentifier) == '.NETCore') Or ($(TargetFrameworkIdentifier) == 'WindowsPhone' And ($(TargetFrameworkVersion) == 'v8.0' Or $(TargetFrameworkVersion) == 'v8.1')) Or ($(TargetFrameworkProfile) == 'Profile7') Or ($(TargetFrameworkProfile) == 'Profile31') Or ($(TargetFrameworkProfile) == 'Profile32') Or ($(TargetFrameworkProfile) == 'Profile44') Or ($(TargetFrameworkProfile) == 'Profile49') Or ($(TargetFrameworkProfile) == 'Profile78') Or ($(TargetFrameworkProfile) == 'Profile84') Or ($(TargetFrameworkProfile) == 'Profile111') Or ($(TargetFrameworkProfile) == 'Profile151') Or ($(TargetFrameworkProfile) == 'Profile157') Or ($(TargetFrameworkProfile) == 'Profile259')">
      <ItemGroup>
        <Reference Include="xunit.abstractions">
          <HintPath>..\..\packages\xunit.abstractions\lib\portable-net45+win+wpa81+wp80+monotouch+monoandroid+Xamarin.iOS\xunit.abstractions.dll</HintPath>
          <Private>True</Private>
          <Paket>True</Paket>
        </Reference>
      </ItemGroup>
    </When>
  </Choose>
  <Choose>
    <When Condition="($(TargetFrameworkIdentifier) == 'WindowsPhoneApp') Or ($(TargetFrameworkIdentifier) == '.NETCore') Or ($(TargetFrameworkIdentifier) == '.NETFramework' And ($(TargetFrameworkVersion) == 'v4.5' Or $(TargetFrameworkVersion) == 'v4.5.1' Or $(TargetFrameworkVersion) == 'v4.5.2' Or $(TargetFrameworkVersion) == 'v4.5.3' Or $(TargetFrameworkVersion) == 'v4.6')) Or ($(TargetFrameworkIdentifier) == 'WindowsPhone' And ($(TargetFrameworkVersion) == 'v8.0' Or $(TargetFrameworkVersion) == 'v8.1')) Or ($(TargetFrameworkIdentifier) == 'MonoAndroid') Or ($(TargetFrameworkIdentifier) == 'MonoTouch') Or ($(TargetFrameworkProfile) == 'Profile7') Or ($(TargetFrameworkProfile) == 'Profile31') Or ($(TargetFrameworkProfile) == 'Profile32') Or ($(TargetFrameworkProfile) == 'Profile44') Or ($(TargetFrameworkProfile) == 'Profile49') Or ($(TargetFrameworkProfile) == 'Profile78') Or ($(TargetFrameworkProfile) == 'Profile84') Or ($(TargetFrameworkProfile) == 'Profile111') Or ($(TargetFrameworkProfile) == 'Profile151') Or ($(TargetFrameworkProfile) == 'Profile157') Or ($(TargetFrameworkProfile) == 'Profile259')">
      <ItemGroup>
        <Reference Include="xunit.assert">
          <HintPath>..\..\packages\xunit.assert\lib\portable-net45+dnxcore50+win+wpa81+wp80+monotouch+monoandroid+Xamarin.iOS\xunit.assert.dll</HintPath>
          <Private>True</Private>
          <Paket>True</Paket>
        </Reference>
      </ItemGroup>
    </When>
  </Choose>
  <Choose>
    <When Condition="$(TargetFrameworkIdentifier) == 'MonoAndroid'">
      <PropertyGroup>
        <__paket__xunit_core_props>monoandroid\xunit.core</__paket__xunit_core_props>
      </PropertyGroup>
    </When>
    <When Condition="$(TargetFrameworkIdentifier) == 'MonoTouch'">
      <PropertyGroup>
        <__paket__xunit_core_props>monotouch\xunit.core</__paket__xunit_core_props>
      </PropertyGroup>
    </When>
    <When Condition="$(TargetFrameworkIdentifier) == 'WindowsPhone' And ($(TargetFrameworkVersion) == 'v8.0' Or $(TargetFrameworkVersion) == 'v8.1')">
      <PropertyGroup>
        <__paket__xunit_core_props>wp8\xunit.core</__paket__xunit_core_props>
        <__paket__xunit_core_targets>wp8\xunit.core</__paket__xunit_core_targets>
      </PropertyGroup>
    </When>
    <When Condition="($(TargetFrameworkIdentifier) == '.NETFramework' And ($(TargetFrameworkVersion) == 'v4.5' Or $(TargetFrameworkVersion) == 'v4.5.1' Or $(TargetFrameworkVersion) == 'v4.5.2' Or $(TargetFrameworkVersion) == 'v4.5.3' Or $(TargetFrameworkVersion) == 'v4.6')) Or ($(TargetFrameworkIdentifier) == '.NETCore' And $(TargetFrameworkVersion) == 'v4.5') Or ($(TargetFrameworkProfile) == 'Profile7') Or ($(TargetFrameworkProfile) == 'Profile31') Or ($(TargetFrameworkProfile) == 'Profile44') Or ($(TargetFrameworkProfile) == 'Profile49') Or ($(TargetFrameworkProfile) == 'Profile78') Or ($(TargetFrameworkProfile) == 'Profile84') Or ($(TargetFrameworkProfile) == 'Profile111') Or ($(TargetFrameworkProfile) == 'Profile151') Or ($(TargetFrameworkProfile) == 'Profile157') Or ($(TargetFrameworkProfile) == 'Profile259')">
      <PropertyGroup>
        <__paket__xunit_core_props>portable-net45+dnxcore50+win+wpa81+wp80+monotouch+monoandroid+Xamarin.iOS\xunit.core</__paket__xunit_core_props>
      </PropertyGroup>
    </When>
    <When Condition="($(TargetFrameworkIdentifier) == 'WindowsPhoneApp') Or ($(TargetFrameworkIdentifier) == '.NETCore' And $(TargetFrameworkVersion) == 'v4.5.1') Or ($(TargetFrameworkProfile) == 'Profile32')">
      <PropertyGroup>
        <__paket__xunit_core_props>portable-win81+wpa81\xunit.core</__paket__xunit_core_props>
        <__paket__xunit_core_targets>portable-win81+wpa81\xunit.core</__paket__xunit_core_targets>
      </PropertyGroup>
    </When>
  </Choose>
  <Import Project="..\..\packages\xunit.core\build\$(__paket__xunit_core_props).props" Condition="Exists('..\..\packages\xunit.core\build\$(__paket__xunit_core_props).props')" Label="Paket" />
  <Import Project="..\..\packages\xunit.core\build\$(__paket__xunit_core_targets).targets" Condition="Exists('..\..\packages\xunit.core\build\$(__paket__xunit_core_targets).targets')" Label="Paket" />
  <Choose>
    <When Condition="($(TargetFrameworkIdentifier) == 'WindowsPhoneApp') Or ($(TargetFrameworkIdentifier) == '.NETCore') Or ($(TargetFrameworkIdentifier) == '.NETFramework' And ($(TargetFrameworkVersion) == 'v4.5' Or $(TargetFrameworkVersion) == 'v4.5.1' Or $(TargetFrameworkVersion) == 'v4.5.2' Or $(TargetFrameworkVersion) == 'v4.5.3' Or $(TargetFrameworkVersion) == 'v4.6')) Or ($(TargetFrameworkIdentifier) == 'WindowsPhone' And ($(TargetFrameworkVersion) == 'v8.0' Or $(TargetFrameworkVersion) == 'v8.1')) Or ($(TargetFrameworkIdentifier) == 'MonoAndroid') Or ($(TargetFrameworkIdentifier) == 'MonoTouch') Or ($(TargetFrameworkProfile) == 'Profile7') Or ($(TargetFrameworkProfile) == 'Profile31') Or ($(TargetFrameworkProfile) == 'Profile32') Or ($(TargetFrameworkProfile) == 'Profile44') Or ($(TargetFrameworkProfile) == 'Profile49') Or ($(TargetFrameworkProfile) == 'Profile78') Or ($(TargetFrameworkProfile) == 'Profile84') Or ($(TargetFrameworkProfile) == 'Profile111') Or ($(TargetFrameworkProfile) == 'Profile151') Or ($(TargetFrameworkProfile) == 'Profile157') Or ($(TargetFrameworkProfile) == 'Profile259')">
      <ItemGroup>
        <Reference Include="xunit.core">
          <HintPath>..\..\packages\xunit.extensibility.core\lib\portable-net45+dnxcore50+win+wpa81+wp80+monotouch+monoandroid+Xamarin.iOS\xunit.core.dll</HintPath>
          <Private>True</Private>
          <Paket>True</Paket>
        </Reference>
      </ItemGroup>
    </When>
  </Choose>
  <Choose>
    <When Condition="$(TargetFrameworkIdentifier) == '.NETFramework' And ($(TargetFrameworkVersion) == 'v4.5' Or $(TargetFrameworkVersion) == 'v4.5.1' Or $(TargetFrameworkVersion) == 'v4.5.2' Or $(TargetFrameworkVersion) == 'v4.5.3' Or $(TargetFrameworkVersion) == 'v4.6')">
      <ItemGroup>
        <Reference Include="xunit.execution.desktop">
          <HintPath>..\..\packages\xunit.extensibility.execution\lib\net45\xunit.execution.desktop.dll</HintPath>
          <Private>True</Private>
          <Paket>True</Paket>
        </Reference>
      </ItemGroup>
    </When>
    <When Condition="$(TargetFrameworkIdentifier) == 'MonoAndroid'">
      <ItemGroup>
        <Reference Include="xunit.execution.MonoAndroid">
          <HintPath>..\..\packages\xunit.extensibility.execution\lib\monoandroid\xunit.execution.MonoAndroid.dll</HintPath>
          <Private>True</Private>
          <Paket>True</Paket>
        </Reference>
      </ItemGroup>
    </When>
    <When Condition="$(TargetFrameworkIdentifier) == 'MonoTouch'">
      <ItemGroup>
        <Reference Include="xunit.execution.MonoTouch">
          <HintPath>..\..\packages\xunit.extensibility.execution\lib\monotouch\xunit.execution.MonoTouch.dll</HintPath>
          <Private>True</Private>
          <Paket>True</Paket>
        </Reference>
      </ItemGroup>
    </When>
    <When Condition="$(TargetFrameworkIdentifier) == 'WindowsPhone' And ($(TargetFrameworkVersion) == 'v8.0' Or $(TargetFrameworkVersion) == 'v8.1')">
      <ItemGroup>
        <Reference Include="xunit.execution.wp8">
          <HintPath>..\..\packages\xunit.extensibility.execution\lib\wp8\xunit.execution.wp8.dll</HintPath>
          <Private>True</Private>
          <Paket>True</Paket>
        </Reference>
      </ItemGroup>
    </When>
    <When Condition="($(TargetFrameworkIdentifier) == 'WindowsPhoneApp') Or ($(TargetFrameworkIdentifier) == '.NETCore' And $(TargetFrameworkVersion) == 'v4.5.1') Or ($(TargetFrameworkProfile) == 'Profile32')">
      <ItemGroup>
        <Reference Include="xunit.execution.universal">
          <HintPath>..\..\packages\xunit.extensibility.execution\lib\portable-wpa81+win81\xunit.execution.universal.dll</HintPath>
          <Private>True</Private>
          <Paket>True</Paket>
        </Reference>
      </ItemGroup>
    </When>
  </Choose>
</Project><|MERGE_RESOLUTION|>--- conflicted
+++ resolved
@@ -250,13 +250,10 @@
     <Folder Include="Aggregations\Metric\" />
     <Folder Include="Aggregations\Pipeline\" />
     <Folder Include="Cluster\NodeStats\" />
-<<<<<<< HEAD
-=======
     <Folder Include="Cluster\PendingClusterTasks\" />
     <Folder Include="Cluster\Ping\" />
     <Folder Include="Cluster\RootNodeInfo\" />
     <Folder Include="Indices\AliasManagement\" />
->>>>>>> 0dfbea7e
     <Folder Include="Migration\" />
     <Folder Include="Modules\" />
     <Folder Include="Plugins\Analysis\Phonetic\" />
