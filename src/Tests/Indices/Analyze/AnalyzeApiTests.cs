--- conflicted
+++ resolved
@@ -7,14 +7,8 @@
 
 namespace Tests.Indices.Analyze
 {
-<<<<<<< HEAD
-	[Collection(TypeOfCluster.ReadOnly)]
-	public class AnalyzeApiTests
-		: ApiIntegrationTestBase<IAnalyzeResponse, IAnalyzeRequest, AnalyzeDescriptor, AnalyzeRequest>
-=======
 	public class AnalyzeApiTests
 		: ApiIntegrationTestBase<ReadOnlyCluster, IAnalyzeResponse, IAnalyzeRequest, AnalyzeDescriptor, AnalyzeRequest>
->>>>>>> be2b1a00
 	{
 		public AnalyzeApiTests(ReadOnlyCluster cluster, EndpointUsage usage) : base(cluster, usage) { }
 		protected override LazyResponses ClientUsage() => Calls(
