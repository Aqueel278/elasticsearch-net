--- conflicted
+++ resolved
@@ -13,17 +13,17 @@
 		[Test]
 		public void TestUpdate()
 		{
-			var project = this.Client.Source<ElasticsearchProject>(s => s.Id(1));
+			var project = this._client.Source<ElasticsearchProject>(s => s.Id(1));
 			Assert.NotNull(project);
 			Assert.Greater(project.LOC, 0);
 			var loc = project.LOC;
-			this.Client.Update<ElasticsearchProject>(u => u
+			this._client.Update<ElasticsearchProject>(u => u
 			  .Object(project)
 			  .Script("ctx._source.loc += 10")
 			  .RetryOnConflict(5)
 			  .Refresh()
 			);
-			project = this.Client.Source<ElasticsearchProject>(s => s.Id(1));
+			project = this._client.Source<ElasticsearchProject>(s => s.Id(1));
 			Assert.AreEqual(project.LOC, loc + 10);
 			Assert.AreNotEqual(project.Version, "1");
 		}
@@ -57,16 +57,12 @@
 		[Test]
 		public void DocAsUpsert()
 		{
-			var project = this.Client.Source<ElasticsearchProject>(s => s.Id(1));
+			var project = this._client.Source<ElasticsearchProject>(s => s.Id(1));
 			Assert.NotNull(project);
 			Assert.Greater(project.LOC, 0);
 			var loc = project.LOC;
-<<<<<<< HEAD
-			this.Client.Update<ElasticsearchProject, ElasticsearchProjectLocUpdate>(u => u
-=======
 			this._client.Update<ElasticsearchProject, ElasticsearchProjectLocUpdate>(u => u
 				.Id(1)
->>>>>>> ff3d3d7e
 				.Document(new ElasticsearchProjectLocUpdate
 				{
 					Id = project.Id,
@@ -75,7 +71,7 @@
 				.DocAsUpsert()
 				.Refresh()
 			);
-			project = this.Client.Source<ElasticsearchProject>(s => s.Id(1));
+			project = this._client.Source<ElasticsearchProject>(s => s.Id(1));
 			Assert.AreEqual(project.LOC, loc + 10);
 			Assert.AreNotEqual(project.Version, "1");
 		}
