﻿using System;
using System.Diagnostics;
using Elasticsearch.Net.Connection.Thrift;
using Elasticsearch.Net;

namespace Nest.Tests.Integration
{
	public static class ElasticsearchConfiguration
	{
		public static readonly string DefaultIndex = "nest-test-data-" + Process.GetCurrentProcess().Id.ToString();

		private static Version _currentVersion;
		public static Version CurrentVersion
		{
			get
			{
				if (_currentVersion == null)
					_currentVersion = GetCurrentVersion();

				return _currentVersion;
			}
		}

		public static Uri CreateBaseUri(int? port = null)
		{
			var host = "localhost";
			if (port == null && Process.GetProcessesByName("fiddler").HasAny())
				host = "ipv4.fiddler";

			var uri = new UriBuilder("http", host, port.GetValueOrDefault(9200)).Uri;
			return uri;
		}
		public static ConnectionSettings Settings(int? port = null, Uri hostOverride = null)
		{

			return new ConnectionSettings(hostOverride ?? CreateBaseUri(port), ElasticsearchConfiguration.DefaultIndex)
				.SetMaximumAsyncConnections(20)
				.UsePrettyResponses()
				.ExposeRawResponse();
		}

<<<<<<< HEAD

		public static readonly Lazy<ElasticClient> _client = new Lazy<ElasticClient>(()=>new ElasticClient(Settings()));
		public static ElasticClient Client { get { return _client.Value;  } }
		
		public static readonly Lazy<ElasticClient> _clientNoRawResponse = new Lazy<ElasticClient>(
			() => new ElasticClient(Settings()
				.ExposeRawResponse(false)
			)
		);
		public static ElasticClient ClientNoRawResponse { get { return _clientNoRawResponse.Value;  } }
		
		public static readonly Lazy<ElasticClient> _clientThatTrows = new Lazy<ElasticClient>(
			() => new ElasticClient(Settings()
				.ThrowOnElasticsearchServerExceptions()
			)
		);
		public static ElasticClient ClientThatThrows { get { return _clientThatTrows.Value;  } }
		
		public static readonly Lazy<ElasticClient> _thriftClient = new Lazy<ElasticClient>(
			() => new ElasticClient(
				Settings(9500), 
				new ThriftConnection(Settings(9500))
			)
		);
		public static ElasticClient ThriftClient { get { return _thriftClient.Value;  } }

=======
		public static readonly ElasticClient Client = new ElasticClient(Settings().EnableCompressedResponses());
		public static readonly ElasticClient ClientNoRawResponse = new ElasticClient(Settings().ExposeRawResponse(false));
		public static readonly ElasticClient ClientThatTrows = new ElasticClient(Settings().ThrowOnElasticsearchServerExceptions());
		public static readonly ElasticClient ThriftClient = new ElasticClient(Settings(9500), new ThriftConnection(Settings(9500)));
>>>>>>> ff3d3d7e
		public static string NewUniqueIndexName()
		{
			return DefaultIndex + "_" + Guid.NewGuid().ToString();
		}

		public static Version GetCurrentVersion()
		{
			dynamic info = Client.Raw.Info().Response;
			var version = Version.Parse(info.version.number);

			return version;
		}
	}
}<|MERGE_RESOLUTION|>--- conflicted
+++ resolved
@@ -7,7 +7,7 @@
 {
 	public static class ElasticsearchConfiguration
 	{
-		public static readonly string DefaultIndex = "nest-test-data-" + Process.GetCurrentProcess().Id.ToString();
+		public static readonly string DefaultIndex = Test.Default.DefaultIndex + "-" + Process.GetCurrentProcess().Id.ToString();
 
 		private static Version _currentVersion;
 		public static Version CurrentVersion
@@ -23,7 +23,7 @@
 
 		public static Uri CreateBaseUri(int? port = null)
 		{
-			var host = "localhost";
+			var host = Test.Default.Host;
 			if (port == null && Process.GetProcessesByName("fiddler").HasAny())
 				host = "ipv4.fiddler";
 
@@ -34,44 +34,15 @@
 		{
 
 			return new ConnectionSettings(hostOverride ?? CreateBaseUri(port), ElasticsearchConfiguration.DefaultIndex)
-				.SetMaximumAsyncConnections(20)
+				.SetMaximumAsyncConnections(Test.Default.MaximumAsyncConnections)
 				.UsePrettyResponses()
 				.ExposeRawResponse();
 		}
 
-<<<<<<< HEAD
-
-		public static readonly Lazy<ElasticClient> _client = new Lazy<ElasticClient>(()=>new ElasticClient(Settings()));
-		public static ElasticClient Client { get { return _client.Value;  } }
-		
-		public static readonly Lazy<ElasticClient> _clientNoRawResponse = new Lazy<ElasticClient>(
-			() => new ElasticClient(Settings()
-				.ExposeRawResponse(false)
-			)
-		);
-		public static ElasticClient ClientNoRawResponse { get { return _clientNoRawResponse.Value;  } }
-		
-		public static readonly Lazy<ElasticClient> _clientThatTrows = new Lazy<ElasticClient>(
-			() => new ElasticClient(Settings()
-				.ThrowOnElasticsearchServerExceptions()
-			)
-		);
-		public static ElasticClient ClientThatThrows { get { return _clientThatTrows.Value;  } }
-		
-		public static readonly Lazy<ElasticClient> _thriftClient = new Lazy<ElasticClient>(
-			() => new ElasticClient(
-				Settings(9500), 
-				new ThriftConnection(Settings(9500))
-			)
-		);
-		public static ElasticClient ThriftClient { get { return _thriftClient.Value;  } }
-
-=======
 		public static readonly ElasticClient Client = new ElasticClient(Settings().EnableCompressedResponses());
 		public static readonly ElasticClient ClientNoRawResponse = new ElasticClient(Settings().ExposeRawResponse(false));
 		public static readonly ElasticClient ClientThatTrows = new ElasticClient(Settings().ThrowOnElasticsearchServerExceptions());
 		public static readonly ElasticClient ThriftClient = new ElasticClient(Settings(9500), new ThriftConnection(Settings(9500)));
->>>>>>> ff3d3d7e
 		public static string NewUniqueIndexName()
 		{
 			return DefaultIndex + "_" + Guid.NewGuid().ToString();
