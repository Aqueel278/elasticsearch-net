﻿<?xml version="1.0" encoding="utf-8"?>
<Project ToolsVersion="4.0" DefaultTargets="Build" xmlns="http://schemas.microsoft.com/developer/msbuild/2003">
  <PropertyGroup>
    <Configuration Condition=" '$(Configuration)' == '' ">Debug</Configuration>
    <Platform Condition=" '$(Platform)' == '' ">AnyCPU</Platform>
    <ProductVersion>8.0.30703</ProductVersion>
    <SchemaVersion>2.0</SchemaVersion>
    <ProjectGuid>{9E38CD2C-EEFD-4C82-B0CD-D0608C27D64F}</ProjectGuid>
    <OutputType>Library</OutputType>
    <AppDesignerFolder>Properties</AppDesignerFolder>
    <RootNamespace>Nest.Tests.Integration</RootNamespace>
    <AssemblyName>Nest.Tests.Integration</AssemblyName>
    <FileAlignment>512</FileAlignment>
    <SolutionDir Condition="$(SolutionDir) == '' Or $(SolutionDir) == '*Undefined*'">..\</SolutionDir>
    <RestorePackages>true</RestorePackages>
    <TargetFrameworkVersion>v4.5</TargetFrameworkVersion>
    <TargetFrameworkProfile />
  </PropertyGroup>
  <PropertyGroup Condition=" '$(Configuration)|$(Platform)' == 'Debug|AnyCPU' ">
    <DebugSymbols>True</DebugSymbols>
    <DebugType>full</DebugType>
    <Optimize>False</Optimize>
    <OutputPath>bin\Debug\</OutputPath>
    <DefineConstants>DEBUG;TRACE</DefineConstants>
    <ErrorReport>prompt</ErrorReport>
    <WarningLevel>4</WarningLevel>
    <Prefer32Bit>false</Prefer32Bit>
  </PropertyGroup>
  <PropertyGroup Condition=" '$(Configuration)|$(Platform)' == 'Release|AnyCPU' ">
    <DebugType>pdbonly</DebugType>
    <Optimize>True</Optimize>
    <OutputPath>bin\Release\</OutputPath>
    <DefineConstants>TRACE</DefineConstants>
    <ErrorReport>prompt</ErrorReport>
    <WarningLevel>4</WarningLevel>
    <Prefer32Bit>false</Prefer32Bit>
  </PropertyGroup>
  <PropertyGroup Condition="'$(Configuration)|$(Platform)' == 'Debug - Generator|AnyCPU'">
    <DebugSymbols>true</DebugSymbols>
    <OutputPath>bin\Debug - Generator\</OutputPath>
    <DefineConstants>DEBUG;TRACE</DefineConstants>
    <DebugType>full</DebugType>
    <PlatformTarget>AnyCPU</PlatformTarget>
    <ErrorReport>prompt</ErrorReport>
    <CodeAnalysisRuleSet>MinimumRecommendedRules.ruleset</CodeAnalysisRuleSet>
    <Prefer32Bit>false</Prefer32Bit>
  </PropertyGroup>
  <ItemGroup>
    <Reference Include="AutoPoco">
      <HintPath>..\..\..\dep\AutoPoco.1.0.0.0\lib\AutoPoco.dll</HintPath>
    </Reference>
    <Reference Include="FluentAssertions, Version=2.2.0.0, Culture=neutral, PublicKeyToken=33f2691a05b67b6a, processorArchitecture=MSIL">
      <SpecificVersion>False</SpecificVersion>
      <HintPath>..\..\..\dep\FluentAssertions.2.2.0.0\lib\net45\FluentAssertions.dll</HintPath>
    </Reference>
    <Reference Include="Newtonsoft.Json, Version=6.0.0.0, Culture=neutral, PublicKeyToken=30ad4fe6b2a6aeed, processorArchitecture=MSIL">
      <SpecificVersion>False</SpecificVersion>
      <HintPath>..\..\..\dep\Newtonsoft.Json.6.0.1\lib\net45\Newtonsoft.Json.dll</HintPath>
    </Reference>
    <Reference Include="nunit.framework, Version=2.6.3.13283, Culture=neutral, PublicKeyToken=96d09a1eb7f44a77, processorArchitecture=MSIL">
      <HintPath>..\..\..\dep\NUnit.2.6.3\lib\nunit.framework.dll</HintPath>
    </Reference>
    <Reference Include="System" />
    <Reference Include="System.Core" />
    <Reference Include="System.Runtime.Serialization" />
    <Reference Include="System.Xml.Linq" />
    <Reference Include="System.Data.DataSetExtensions" />
    <Reference Include="Microsoft.CSharp" />
    <Reference Include="System.Data" />
    <Reference Include="System.Xml" />
  </ItemGroup>
  <ItemGroup>
    <Compile Include="..\..\Elasticsearch.Net\Extensions\DateExtensions.cs">
      <Link>LinkedExtensions\DateExtensions.cs</Link>
    </Compile>
    <Compile Include="..\..\Elasticsearch.Net\Extensions\Extensions.cs">
      <Link>LinkedExtensions\Extensions.cs</Link>
    </Compile>
    <Compile Include="..\..\Elasticsearch.Net\Extensions\NameValueCollectionExtensions.cs">
      <Link>LinkedExtensions\NameValueCollectionExtensions.cs</Link>
    </Compile>
    <Compile Include="..\..\Elasticsearch.Net\Extensions\StringExtensions.cs">
      <Link>LinkedExtensions\StringExtensions.cs</Link>
    </Compile>
    <Compile Include="..\..\Elasticsearch.Net\Extensions\TypeExtensions.cs">
      <Link>LinkedExtensions\TypeExtensions.cs</Link>
    </Compile>
    <Compile Include="Aggregations\NestedBucketAggregationTests.cs" />
    <Compile Include="Aggregations\BucketAggregationTests.cs" />
    <Compile Include="Aggregations\SingleBucketAggregationTests.cs" />
    <Compile Include="Aggregations\StatsAggregationTests.cs" />
    <Compile Include="Aggregations\MetricAggregationTests.cs" />
    <Compile Include="Aggregations\TermsAggregationTests.cs" />
    <Compile Include="Aggregations\ParseResponseItemsTests.cs" />
<<<<<<< HEAD
<<<<<<< HEAD
=======
    <Compile Include="Cluster\GetSettingsTests.cs" />
    <Compile Include="Cluster\PutSettingsTests.cs" />
>>>>>>> 1362591... added download nuget script to the solution
=======
    <Compile Include="Cluster\PutSettingsTests.cs" />
>>>>>>> 19d468a6
    <Compile Include="Connection\Failover\SniffTests.cs" />
    <Compile Include="Connection\Thrift\ThiftBugReportTests.cs" />
    <Compile Include="Core\Bulk\BulkTests.cs" />
    <Compile Include="Core\Bulk\BulkUpdateTests.cs" />
    <Compile Include="Core\Repository\RestoreTests.cs" />
    <Compile Include="Core\Repository\CreateRepositoryTests.cs" />
    <Compile Include="Core\ClearScroll\ClearScrollTests.cs" />
    <Compile Include="Core\Exists\DocumentExistsTests.cs" />
    <Compile Include="Core\Suggest\SuggestTests.cs" />
    <Compile Include="Core\MultiSearch\MultiSearchTests.cs" />
    <Compile Include="Core\TermVectors\MultiTermVectorsTests.cs" />
    <Compile Include="Core\TermVectors\TermVectorTests.cs" />
    <Compile Include="DebugTests\MemoryUsageTests.cs" />
    <Compile Include="ElasticsearchConfiguration.cs" />
    <Compile Include="Core\IndexTests.cs" />
    <Compile Include="Help\AliasTests.cs" />
    <Compile Include="Index\ReindexTests.cs" />
    <Compile Include="Index\IndexUsingUrlIdTests.cs" />
    <Compile Include="Indices\Analysis\Analyzers\AnalyzerTest.cs" />
    <Compile Include="Indices\Analysis\Analyzers\AnalyzerTestResult.cs" />
    <Compile Include="Indices\Analysis\Analyzers\AnalyzerTests.cs" />
    <Compile Include="Cluster\StateTests.cs" />
    <Compile Include="Indices\StatusTests.cs" />
    <Compile Include="IntegrationTests.cs" />
    <Compile Include="Cluster\HealthTests.cs" />
    <Compile Include="Cluster\NodeTests.cs" />
    <Compile Include="ConnectionTests.cs" />
    <Compile Include="IntegrationSetup.cs" />
    <Compile Include="Core\Get\GetFullTests.cs" />
    <Compile Include="Core\Get\GetMultiTests.cs" />
    <Compile Include="Core\Map\AnalyzerField\AnalyzerFieldTests.cs" />
    <Compile Include="Core\Map\BoostField\BoostFieldTests.cs" />
    <Compile Include="Core\Map\DynamicTemplates\DynamicTemplatesTests.cs" />
    <Compile Include="Core\Map\BaseMappingTests.cs" />
    <Compile Include="Core\Map\IdField\IdFieldTests.cs" />
    <Compile Include="Core\Map\MetaField\MetaFieldTests.cs" />
    <Compile Include="Core\Map\Properties\PropertiesTests.cs" />
    <Compile Include="Core\Map\RootProperties\MapRootObjectPropertiesTests.cs" />
    <Compile Include="Core\Map\RoutingField\RoutingFieldTests.cs" />
    <Compile Include="Core\Map\SourceField\SourceFieldTests.cs" />
    <Compile Include="Core\Map\TimestampField\TimestampFieldTests.cs" />
    <Compile Include="Core\Map\TtlField\TtlFieldTests.cs" />
    <Compile Include="Core\Map\TypeField\TypeFieldTests.cs" />
    <Compile Include="Core\MoreLikeThis\MltSearchBodyTests.cs" />
    <Compile Include="Core\ValidateTests.cs" />
    <Compile Include="Core\Get\GetTests.cs" />
    <Compile Include="Index\GetIdFromElasticsearchTests.cs" />
    <Compile Include="Index\IndexDefaultValueTests.cs" />
    <Compile Include="Indices\ClearCacheTests.cs" />
    <Compile Include="Indices\SegmentsTests.cs" />
    <Compile Include="Indices\ExistsTests.cs" />
    <Compile Include="Indices\StatsTests.cs" />
    <Compile Include="Core\AsyncTests.cs" />
    <Compile Include="Integration\Filter\AndOrNotFilterTests.cs" />
    <Compile Include="Integration\Filter\ScriptFilterTests.cs" />
    <Compile Include="Integration\Filter\MissingExistsFilterTests.cs" />
    <Compile Include="Integration\Filter\PrefixFilterTests.cs" />
    <Compile Include="Integration\Filter\RangeFilterTests.cs" />
    <Compile Include="Integration\Query\BoolQueryResults.cs" />
    <Compile Include="Integration\Query\TermToString.cs" />
    <Compile Include="Core\UpdateTests.cs" />
    <Compile Include="Integration\Filter\BoolFilterTests.cs" />
    <Compile Include="Integration\HighlightTests.cs" />
    <Compile Include="Integration\Query\TermQueryDynamic.cs" />
    <Compile Include="RawCalls\HasUsefultServerExceptionTests.cs" />
    <Compile Include="RawCalls\DynamicNullTests.cs" />
    <Compile Include="Mapping\NotAnalyzedTest.cs" />
    <Compile Include="RawCalls\ReturnTypesTest.cs" />
    <Compile Include="Reproduce\Reproduce643Tests.cs" />
    <Compile Include="Reproduce\Reproduce628Tests.cs" />
    <Compile Include="Reproduce\Reproduce487Tests.cs" />
    <Compile Include="Reproduce\Reproduce437Tests.cs" />
    <Compile Include="Reproduce\Reproduce450Tests.cs" />
    <Compile Include="Reproduce\Reproduce389Tests.cs" />
    <Compile Include="Reproduce\Reproduce346Tests.cs" />
    <Compile Include="Reproduce\Reproduce325Tests.cs" />
    <Compile Include="Reproduce\Reproduce308Tests.cs" />
    <Compile Include="Reproduce\Reproduce319Tests.cs" />
    <Compile Include="Reproduce\Reproduce211Tests.cs" />
    <Compile Include="Reproduce\Reproduce654Tests.cs" />
    <Compile Include="Reproduce\Reproduce659Tests.cs" />
    <Compile Include="Reproduce\ReproduceConnectionStallsTests.cs" />
    <Compile Include="Search\FieldTests\FieldsTest.cs" />
    <Compile Include="Search\NamedFilter\NamedFilterTests.cs" />
    <Compile Include="Search\PercolateTests.cs" />
    <Compile Include="Search\CountTests.cs" />
    <Compile Include="Facet\GeoDistanceFacetResponseTests.cs" />
    <Compile Include="Facet\TermFacetResponseTests.cs" />
    <Compile Include="Facet\TermStatsFacetResponseTests.cs" />
    <Compile Include="Facet\StatisticalFacetResponseTests.cs" />
    <Compile Include="Facet\HistogramFacetResponseTests.cs" />
    <Compile Include="Facet\RangeFacetResponseTests.cs" />
    <Compile Include="Facet\BaseFacetTestFixture.cs">
      <SubType>Code</SubType>
    </Compile>
    <Compile Include="Core\DeleteTests.cs" />
    <Compile Include="Indices\IndicesTests.cs" />
    <Compile Include="Indices\AliasTests.cs" />
    <Compile Include="Indices\AnalyzeTests.cs" />
    <Compile Include="Indices\OptimizeTests.cs" />
    <Compile Include="Indices\FlushTests.cs" />
    <Compile Include="Indices\OpenCloseTests.cs" />
    <Compile Include="Indices\RefreshTests.cs" />
    <Compile Include="Mapping\MapTests.cs" />
    <Compile Include="Properties\AssemblyInfo.cs" />
    <Compile Include="Search\QueryDSLTests.cs" />
    <Compile Include="Search\QueryResponseMapperTests.cs" />
    <Compile Include="Search\ScriptFields\ScriptFieldsTest.cs" />
    <Compile Include="Search\Scroll\ScrollTests.cs" />
    <Compile Include="Search\SearchType\SearchTypeScanTests.cs" />
    <Compile Include="Search\SearchType\SearchTypeCountTests.cs" />
    <Compile Include="Search\SearchType\SearchTypeTests.cs" />
    <Compile Include="Search\SubClassSupport\SubClassSupportTests.cs" />
    <Compile Include="Search\VersionTests.cs" />
    <Compile Include="Search\ExplainTests.cs" />
    <Compile Include="Template\TemplateTests.cs" />
    <Compile Include="Test.Designer.cs">
      <AutoGen>True</AutoGen>
      <DesignTimeSharedInput>True</DesignTimeSharedInput>
      <DependentUpon>Test.settings</DependentUpon>
    </Compile>
    <Compile Include="Warmers\IndicesWarmersTests.cs" />
    <Compile Include="Warmers\WarmersTests.cs" />
  </ItemGroup>
  <ItemGroup>
    <ProjectReference Include="..\..\Elasticsearch.Net\Elasticsearch.Net.csproj">
      <Project>{e97ccf40-0ba6-43fe-9f2d-58d454134088}</Project>
      <Name>Elasticsearch.Net</Name>
    </ProjectReference>
    <ProjectReference Include="..\..\Connections\Elasticsearch.Net.Connection.Thrift\Elasticsearch.Net.Connection.Thrift.csproj">
      <Project>{704EF910-C4E7-413E-B21F-296EFE732FCF}</Project>
      <Name>Elasticsearch.Net.Connection.Thrift</Name>
    </ProjectReference>
    <ProjectReference Include="..\..\Nest\Nest.csproj">
      <Project>{072BA7DA-7B60-407D-8B6E-95E3186BE70C}</Project>
      <Name>Nest</Name>
    </ProjectReference>
    <ProjectReference Include="..\Nest.Tests.MockData\Nest.Tests.MockData.csproj">
      <Project>{27143A05-5655-447C-ADAF-405E1CF43741}</Project>
      <Name>Nest.Tests.MockData</Name>
    </ProjectReference>
  </ItemGroup>
  <ItemGroup>
    <None Include="app.config">
      <SubType>Designer</SubType>
    </None>
    <None Include="packages.config" />
    <None Include="Test.settings">
      <Generator>SettingsSingleFileGenerator</Generator>
      <LastGenOutput>Test.Designer.cs</LastGenOutput>
    </None>
  </ItemGroup>
  <ItemGroup>
    <Folder Include="LowLevel\" />
  </ItemGroup>
  <Import Project="$(MSBuildToolsPath)\Microsoft.CSharp.targets" />
  <Import Project="$(SolutionDir)\.nuget\NuGet.targets" Condition="Exists('$(SolutionDir)\.nuget\NuGet.targets')" />
  <!-- To modify your build process, add your task inside one of the targets below and uncomment it. 
       Other similar extension points exist, see Microsoft.Common.targets.
  <Target Name="BeforeBuild">
  </Target>
  <Target Name="AfterBuild">
  </Target>
  -->
</Project><|MERGE_RESOLUTION|>--- conflicted
+++ resolved
@@ -92,16 +92,9 @@
     <Compile Include="Aggregations\MetricAggregationTests.cs" />
     <Compile Include="Aggregations\TermsAggregationTests.cs" />
     <Compile Include="Aggregations\ParseResponseItemsTests.cs" />
-<<<<<<< HEAD
-<<<<<<< HEAD
-=======
+
     <Compile Include="Cluster\GetSettingsTests.cs" />
-    <Compile Include="Cluster\PutSettingsTests.cs" />
->>>>>>> 1362591... added download nuget script to the solution
-=======
-    <Compile Include="Cluster\PutSettingsTests.cs" />
->>>>>>> 19d468a6
-    <Compile Include="Connection\Failover\SniffTests.cs" />
+    <Compile Include="Cluster\PutSettingsTests.cs" />    <Compile Include="Connection\Failover\SniffTests.cs" />
     <Compile Include="Connection\Thrift\ThiftBugReportTests.cs" />
     <Compile Include="Core\Bulk\BulkTests.cs" />
     <Compile Include="Core\Bulk\BulkUpdateTests.cs" />
