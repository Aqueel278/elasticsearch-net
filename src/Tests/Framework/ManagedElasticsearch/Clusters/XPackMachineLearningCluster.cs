﻿using System;
using System.Linq;
using Nest;
using Tests.Framework.Integration;
using Tests.Framework.ManagedElasticsearch.Nodes;
using Tests.Framework.ManagedElasticsearch.NodeSeeders;
using Tests.Framework.ManagedElasticsearch.Plugins;
using Tests.Framework.ManagedElasticsearch.Tasks.InstallationTasks;

namespace Tests.Framework.ManagedElasticsearch.Clusters
{
	[RequiresPlugin(ElasticsearchPlugin.XPack)]
	public class XPackMachineLearningCluster : XPackCluster
	{
		protected string[] XPackMachineLearningSettings => TestClient.VersionUnderTestSatisfiedBy(">=5.4.0")
			? new[]
			{
				"xpack.ml.node_concurrent_job_allocations=4",
				"node.attr.ml.max_open_jobs=30"
			}
			: new string[] {} ;

		protected override void SeedNode()
		{
<<<<<<< HEAD
			base.SeedNode();
			new MachineLearningSeeder(this.Node).SeedNode();
		}
=======
			// TODO: seem to be seeding data on unit tests too in ClusterBase.Start?
			if (TestClient.Configuration.RunIntegrationTests)
				new MachineLearningSeeder(this.Node).SeedNode();
		}

		public override int MaxConcurrency => 1;

		public override TimeSpan StartTimeout => TimeSpan.FromMinutes(5);
>>>>>>> 51b4ae0b

		protected override string[] AdditionalServerSettings => base.AdditionalServerSettings.Concat(this.XPackMachineLearningSettings).ToArray();

		protected override InstallationTaskBase[] AdditionalInstallationTasks => new InstallationTaskBase[]
		{
			new DownloadMachineLearningSampleDataDistribution()
		};
	}
}<|MERGE_RESOLUTION|>--- conflicted
+++ resolved
@@ -22,11 +22,6 @@
 
 		protected override void SeedNode()
 		{
-<<<<<<< HEAD
-			base.SeedNode();
-			new MachineLearningSeeder(this.Node).SeedNode();
-		}
-=======
 			// TODO: seem to be seeding data on unit tests too in ClusterBase.Start?
 			if (TestClient.Configuration.RunIntegrationTests)
 				new MachineLearningSeeder(this.Node).SeedNode();
@@ -35,7 +30,6 @@
 		public override int MaxConcurrency => 1;
 
 		public override TimeSpan StartTimeout => TimeSpan.FromMinutes(5);
->>>>>>> 51b4ae0b
 
 		protected override string[] AdditionalServerSettings => base.AdditionalServerSettings.Concat(this.XPackMachineLearningSettings).ToArray();
 
