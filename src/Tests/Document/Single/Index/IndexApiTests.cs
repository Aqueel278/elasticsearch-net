--- conflicted
+++ resolved
@@ -109,13 +109,8 @@
 		[I]
 		public void Index()
 		{
-<<<<<<< HEAD
-			var indexName = this.RandomString();
+			var indexName = RandomString();
 			var commitActivity = CommitActivity.CommitActivities.First();
-=======
-			var indexName = RandomString();
-			var commitActivity = CommitActivity.Generator.Generate(1).First();
->>>>>>> 818bee0e
 			var indexResult = this.Client.Index(commitActivity, f => f.Index(indexName));
 			indexResult.ShouldBeValid();
 			indexResult.ApiCall.HttpStatusCode.Should().Be(201);
