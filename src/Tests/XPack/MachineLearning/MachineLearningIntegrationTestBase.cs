using System;
using Elasticsearch.Net;
using Nest;
using Tests.Framework;
using Tests.Framework.Integration;
using Tests.Framework.ManagedElasticsearch.Clusters;
using Tests.Framework.MockData;

namespace Tests.XPack.MachineLearning
{
	[SkipVersion("<5.4.0", "Machine Learning does not exist in previous versions")]
	public abstract class MachineLearningIntegrationTestBase<TResponse, TInterface, TDescriptor, TInitializer>
		: ApiIntegrationTestBase<XPackMachineLearningCluster, TResponse, TInterface, TDescriptor, TInitializer>
		where TResponse : class, IResponse
		where TDescriptor : class, TInterface
		where TInitializer : class, TInterface
		where TInterface : class
	{
		protected MachineLearningIntegrationTestBase(ClusterBase cluster, EndpointUsage usage) : base(cluster, usage) { }

		protected IPutJobResponse PutJob(IElasticClient client, string jobId)
		{
			var putJobResponse = client.PutJob<Metric>(jobId, f => f
				.Description("Lab 1 - Simple example")
				.AnalysisConfig(a => a
					.BucketSpan("30m")
					.Latency("0s")
					.Detectors(d => d.Sum(c => c.FieldName(r => r.Total)))
				)
				.DataDescription(d => d.TimeField(r => r.Timestamp))
			);

			if (!putJobResponse.IsValid)
				throw new Exception($"Problem putting job {jobId} for integration test: {putJobResponse.DebugInformation}");

			return putJobResponse;
		}

		protected IOpenJobResponse OpenJob(IElasticClient client, string jobId)
		{
			var openJobResponse = client.OpenJob(jobId);
			if (!openJobResponse.IsValid || openJobResponse.Opened == false)
				throw new Exception($"Problem opening job {jobId} for integration test: {openJobResponse.DebugInformation}");
			return openJobResponse;
		}

		protected ICloseJobResponse CloseJob(IElasticClient client, string jobId)
		{
			var closeJobResponse = client.CloseJob(jobId);
			if (!closeJobResponse.IsValid || closeJobResponse.Closed == false)
				throw new Exception($"Problem closing job {jobId} for integration test: : {closeJobResponse.DebugInformation}");
			return closeJobResponse;
		}

		protected IPutDatafeedResponse PutDatafeed(IElasticClient client, string jobId)
		{
			var putDataFeedResponse = client.PutDatafeed<Metric>(jobId + "-datafeed", f => f
				.JobId(jobId)
				.Query(q => q.MatchAll()));

			if (!putDataFeedResponse.IsValid)
				throw new Exception($"Problem putting datafeed for job {jobId} for integration test: {putDataFeedResponse.DebugInformation}");

			return putDataFeedResponse;
		}

		protected IStartDatafeedResponse StartDatafeed(IElasticClient client, string jobId)
		{
			var startDatafeedResponse = client.StartDatafeed(jobId + "-datafeed");
			if (!startDatafeedResponse.IsValid || startDatafeedResponse.Started == false)
				throw new Exception($"Problem starting datafeed for job {jobId} for integration test: {startDatafeedResponse.DebugInformation}");
			return startDatafeedResponse;
		}

<<<<<<< HEAD
		protected void IndexSnapshot(IElasticClient client, string jobId, string snapshotId, string timestamp = "2016-06-02T00:00:00Z")
=======
		protected IStopDatafeedResponse StopDatafeed(IElasticClient client, string jobId)
		{
			var stopDatafeedResponse = client.StopDatafeed(jobId + "-datafeed");
			if (!stopDatafeedResponse.IsValid || stopDatafeedResponse.Stopped == false)
				throw new Exception($"Problem stopping datafeed for job {jobId} for integration test: {stopDatafeedResponse.DebugInformation}");
			return stopDatafeedResponse;
		}

		protected void IndexSnapshot(IElasticClient client, string jobId, string snapshotId)
>>>>>>> af86a8f4
		{
			var index = ".ml-anomalies-" + jobId;
			client.Index<object>(new
			{
				job_id = jobId,
				timestamp = timestamp,
				snapshot_id = snapshotId,
				latest_record_time_stamp = timestamp,
				latest_result_time_stamp = timestamp,
				snapshot_doc_count = 1
<<<<<<< HEAD
			});

//
//			{
//				"job_id": "revert-model-snapshot",
//				"timestamp": "2016-06-02T00:00:00Z",
//				"snapshot_id": "first",
//				"description": "first snapshot",
//
//				"model_size_stats": {
//					"job_id": "revert-model-snapshot",
//					"model_bytes": 10,
//					"log_time": "2016-06-02T00:00:00Z"
//				},
//				"quantiles": {
//					"job_id": "revert-model-snapshot",
//					"timestamp": 1464825600000,
//					"quantile_state": "quantiles-1"
//				}
//			}

			client.Refresh(index);
=======
			}, i => i.Type("doc").Index(index).Refresh(Refresh.WaitFor));
>>>>>>> af86a8f4
		}

		protected void IndexAnomalyRecord(IElasticClient client, string jobId, DateTimeOffset timestamp)
		{
			var index = ".ml-anomalies-" + jobId;

			client.Index<object>(new
			{
				job_id = jobId,
				result_type = "record",
				timestamp = timestamp.ToString("o"),
				record_score = 80.0,
				bucket_span = 1,
				is_interim = true
			}, i => i.Type("doc").Index(index).Refresh(Refresh.WaitFor));
		}

		protected void IndexBucket(IElasticClient client, string jobId, DateTimeOffset timestamp)
		{
			var index = ".ml-anomalies-" + jobId;
			client.Index<object>(new
			{
				job_id = jobId,
				result_type = "bucket",
				timestamp = timestamp.ToString("o"),
				anomaly_score = 90.0,
				bucket_span = 1,
				is_interim = true
			}, i => i.Type("doc").Index(index).Refresh(Refresh.WaitFor));
		}

		protected void IndexCategory(IElasticClient client, string jobId)
		{
			var index = ".ml-anomalies-" + jobId;
			client.Index<object>(new
			{
				job_id = jobId,
				category_id = "1"
			}, i => i.Type("doc").Index(index).Refresh(Refresh.WaitFor));
		}

		protected void IndexInfluencer(IElasticClient client, string jobId, DateTimeOffset timestamp)
		{
			var index = ".ml-anomalies-" + jobId;
			client.Index<object>(new
			{
				job_id = jobId,
				timestamp = timestamp.ToString("o"),
				influencer_field_name = "foo",
				influencer_field_value = "bar",
				influencer_score = 50,
				result_type = "influencer",
				bucket_span = 1
			}, i => i.Type("doc").Index(index).Refresh(Refresh.WaitFor));
		}
	}
}<|MERGE_RESOLUTION|>--- conflicted
+++ resolved
@@ -72,9 +72,6 @@
 			return startDatafeedResponse;
 		}
 
-<<<<<<< HEAD
-		protected void IndexSnapshot(IElasticClient client, string jobId, string snapshotId, string timestamp = "2016-06-02T00:00:00Z")
-=======
 		protected IStopDatafeedResponse StopDatafeed(IElasticClient client, string jobId)
 		{
 			var stopDatafeedResponse = client.StopDatafeed(jobId + "-datafeed");
@@ -83,44 +80,21 @@
 			return stopDatafeedResponse;
 		}
 
-		protected void IndexSnapshot(IElasticClient client, string jobId, string snapshotId)
->>>>>>> af86a8f4
+		protected void IndexSnapshot(IElasticClient client, string jobId, string snapshotId, string timestamp = "2016-06-02T00:00:00Z")
 		{
-			var index = ".ml-anomalies-" + jobId;
 			client.Index<object>(new
 			{
 				job_id = jobId,
+				snapshot_id = snapshotId,
 				timestamp = timestamp,
-				snapshot_id = snapshotId,
+				description = snapshotId + " description",
 				latest_record_time_stamp = timestamp,
 				latest_result_time_stamp = timestamp,
 				snapshot_doc_count = 1
-<<<<<<< HEAD
-			});
-
-//
-//			{
-//				"job_id": "revert-model-snapshot",
-//				"timestamp": "2016-06-02T00:00:00Z",
-//				"snapshot_id": "first",
-//				"description": "first snapshot",
-//
-//				"model_size_stats": {
-//					"job_id": "revert-model-snapshot",
-//					"model_bytes": 10,
-//					"log_time": "2016-06-02T00:00:00Z"
-//				},
-//				"quantiles": {
-//					"job_id": "revert-model-snapshot",
-//					"timestamp": 1464825600000,
-//					"quantile_state": "quantiles-1"
-//				}
-//			}
-
-			client.Refresh(index);
-=======
-			}, i => i.Type("doc").Index(index).Refresh(Refresh.WaitFor));
->>>>>>> af86a8f4
+			}, i => i.Id(jobId + "_model_snapshot_" + snapshotId)
+					 .Type("doc")
+				     .Index(".ml-anomalies-" + jobId)
+					 .Refresh(Refresh.WaitFor));
 		}
 
 		protected void IndexAnomalyRecord(IElasticClient client, string jobId, DateTimeOffset timestamp)
